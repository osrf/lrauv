--- conflicted
+++ resolved
@@ -52,15 +52,13 @@
 colcon build
 ```
 
-<<<<<<< HEAD
 Developers may want to build tests. Note that this would take longer:
 ```
 colcon build --cmake-args "-DBUILD_TESTING=ON"
 ```
-=======
+
 > You can pass `--cmake-args ' -DENABLE_PROFILER=1'` to use the profiler.
 > See more on [this tutorial](https://ignitionrobotics.org/api/common/4.4/profiler.html)
->>>>>>> a0069692
 
 ## To test simulation in Ignition standalone (without MBARI integration)
 
