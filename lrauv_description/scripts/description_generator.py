--- conflicted
+++ resolved
@@ -83,13 +83,8 @@
                         if mass is None:
                             raise Exception("Mass not found")
 
-<<<<<<< HEAD
-                        sz = float(mass.text) / (0.01 * 0.01 * fluid_density)
-                        size.text = write_float_array([0.01, 0.01, sz])
-=======
                         sz = float(mass.text) / (0.1 * 0.1 * fluid_density)
                         size.text = write_float_array([0.1, 0.1, sz])
->>>>>>> 049f65e3
                         skipped_masses.append(mass)
                         continue
                     else:
