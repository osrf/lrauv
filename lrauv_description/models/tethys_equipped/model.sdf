<?xml version="1.0"?>
<!--
  Development of this module has been funded by the Monterey Bay Aquarium
  Research Institute (MBARI) and the David and Lucile Packard Foundation
-->
<sdf version="1.9">
  <model name="tethys">
    <enable_wind>true</enable_wind>

    <include merge="true">
      <!-- align with NED (face North) -->
      <pose degrees="true">0 0 0 0 0 -90</pose>
      <uri>tethys</uri>

      <!-- Sensors -->
      <experimental:params>
        <sensor
          element_id="base_link"
          action="add"
          name="salinity_sensor"
          type="custom"
          gz:type="salinity">
          <always_on>1</always_on>
          <update_rate>2</update_rate>
          <topic>/model/tethys/salinity</topic>
          <gz:salinity>
            <noise type="gaussian">
              <mean>0.00001</mean>
              <stddev>0.00001</stddev>
            </noise>
          </gz:salinity>
        </sensor>
        <sensor
          element_id="base_link"
          action="add"
          name="temperature_sensor"
          type="custom"
          gz:type="temperature">
          <always_on>1</always_on>
          <update_rate>2</update_rate>
          <topic>/model/tethys/temperature</topic>
          <gz:temperature>
            <noise type="gaussian">
              <mean>0.00001</mean>
              <stddev>0.00001</stddev>
            </noise>
          </gz:temperature>
        </sensor>
        <sensor
          element_id="base_link"
          action="add"
          name="chlorophyll_sensor"
          type="custom"
          gz:type="chlorophyll">
          <always_on>1</always_on>
          <update_rate>2</update_rate>
          <topic>/model/tethys/chlorophyll</topic>
          <gz:chlorophyll>
            <noise type="gaussian">
              <mean>0.00001</mean>
              <stddev>0.00001</stddev>
            </noise>
          </gz:chlorophyll>
        </sensor>
        <sensor
          element_id="base_link"
          action="add"
          name="current_sensor"
          type="custom"
          gz:type="current">
          <always_on>1</always_on>
          <update_rate>2</update_rate>
          <topic>/model/tethys/current</topic>
          <gz:current>
            <noise type="gaussian">
              <mean>0.00001</mean>
              <stddev>0.00001</stddev>
            </noise>
          </gz:current>
        </sensor>
        <!--
            Teledyne Pathfinder DVL

            See https://www.manualslib.com/manual/1447288/Teledyne-Pathfinder.html
            for further reference.
        -->
        <sensor
            element_id="base_link" action="add"
            name="teledyne_pathfinder_dvl"
<<<<<<< HEAD
            type="custom" gz:type="dvl">
          <pose degrees="true">0 0 0 0 0 180</pose>
=======
            type="custom" ignition:type="dvl">
          <!-- Account for DVL mounting position and base link rotation -->
          <pose degrees="true">-0.60 0 -0.16 0 0 180</pose>
>>>>>>> e7ad5981
          <always_on>1</always_on>
          <update_rate>1</update_rate>
          <topic>/tethys/dvl/velocity</topic>
          <gz:dvl>
            <arrangement degrees="true">
              <beam id="1">
                <aperture>2.1</aperture>
                <rotation>45</rotation>
                <tilt>30</tilt>
              </beam>
              <beam>
                <aperture>2.1</aperture>
                <rotation>135</rotation>
                <tilt>30</tilt>
              </beam>
              <beam>
                <aperture>2.1</aperture>
                <rotation>-45</rotation>
                <tilt>30</tilt>
              </beam>
              <beam>
                <aperture>2.1</aperture>
                <rotation>-135</rotation>
                <tilt>30</tilt>
              </beam>
              <resolution>0.01</resolution>
              <visualize>false</visualize>
            </arrangement>
            <visualize>false</visualize>
            <type>phased_array</type>
            <noise type="gaussian">
              <!-- +/- 0.5 cm/s precision within 2 stddevs -->
              <stddev>0.0025</stddev>
            </noise>
            <!-- Approximate maximum range @ ~14.4v -->
            <maximum_range>80.</maximum_range>
            <!-- ENU to SFM -->
            <reference_frame>0 0 0 0 0 -1.570796</reference_frame>
          </gz:dvl>
        </sensor>
        <!--
            Sparton AHRS-M2 arrangement of IMU + Magnetometer

            See https://www.spartonnavex.com/product/ahrs-m2 for
            AHRS specifications and additional documentation.
        -->
        <sensor
            element_id="base_link"
            action="add"
            name="sparton_ahrs_m2_imu"
            type="imu">
          <!--IMU in a Sparton AHRS-M2 -->
          <always_on>1</always_on>
          <!-- Flip body frame to match FSK frame convention -->
          <!--
            Also account for model being rotated 180 degrees
            See https://github.com/osrf/lrauv/issues/80.
          -->
          <pose degrees="true">0 0 0 180 0 180</pose>
          <imu>
            <orientation_reference_frame>
              <localization>NED</localization>
            </orientation_reference_frame>
            <enable_orientation>1</enable_orientation>
            <linear_acceleration>
              <!--
                Use zero-mean gaussian distributions for each
                linear acceleration component and its (turn on)
                bias.

                Standard deviation is assumed to be the same for all
                linear acceleration components. It is computed from
                reported noise density ND = 250 ug/√Hz and chosen
                sample rate SR = 10 Hz as ND √SR.

                Standard deviation is assumed to be the same for all
                linear acceleration component (turn on) biases. It is
                made equal to the reported bias stability BS = 0.07441 mg.
              -->
              <x>
                <noise type="gaussian">
                  <stddev>0.00775283755402256</stddev>
                  <bias_stddev>0.007297128265</bias_stddev>
                </noise>
              </x>
              <y>
                <noise type="gaussian">
                  <stddev>0.00775283755402256</stddev>
                  <bias_stddev>0.007297128265</bias_stddev>
                </noise>
              </y>
              <z>
                <noise type="gaussian">
                  <stddev>0.00775283755402256</stddev>
                  <bias_stddev>0.007297128265</bias_stddev>
                </noise>
              </z>
            </linear_acceleration>
            <angular_velocity>
              <!--
                Use zero-mean gaussian distributions for each
                angular velocity component and its (turn on)
                bias.

                Standard deviation is assumed to be the same for all
                angular velocity components. It is computed from
                reported noise density ND = 0.04 °/s/√Hz and chosen
                sample rate SR = 10 Hz as ND √SR.

                Standard deviation is assumed to be the same for all
                angular velocity component (turn on) biases. It is made
                equal to the reported bias stability BS = 6.415 °/hr.
              -->
              <x>
                <noise type="gaussian">
                  <stddev>0.0022076862812880228</stddev>
                  <bias_stddev>0.0017819444444444445</bias_stddev>
                </noise>
              </x>
              <y>
                <noise type="gaussian">
                  <stddev>0.0022076862812880228</stddev>
                  <bias_stddev>0.0017819444444444445</bias_stddev>
                </noise>
              </y>
              <z>
                <noise type="gaussian">
                  <stddev>0.0022076862812880228</stddev>
                  <bias_stddev>0.0017819444444444445</bias_stddev>
                </noise>
              </z>
            </angular_velocity>
          </imu>
          <update_rate>10</update_rate>
          <topic>/tethys/ahrs/imu</topic>
        </sensor>
        <!--Magnetometer in a Sparton AHRS-M2 -->
        <sensor
            element_id="base_link"
            action="add"
            name="sparton_ahrs_m2_magnetometer"
            type="magnetometer">
          <always_on>1</always_on>
          <update_rate>10</update_rate>
          <!-- Flip body frame to match FSK frame convention -->
          <!--
            Also account for model being rotated 180 degrees
            See https://github.com/osrf/lrauv/issues/80.
          -->
          <pose degrees="true">0 0 0 180 0 180</pose>
          <topic>/tethys/ahrs/magnetometer</topic>
        </sensor>
      </experimental:params>
      <!-- Joint controllers -->
      <plugin
        filename="gz-sim-joint-position-controller-system"
        name="gz::sim::systems::JointPositionController">
        <joint_name>horizontal_fins_joint</joint_name>
        <p_gain>0.1</p_gain>
      </plugin>
      <plugin
        filename="gz-sim-joint-position-controller-system"
        name="gz::sim::systems::JointPositionController">
        <joint_name>vertical_fins_joint</joint_name>
        <p_gain>0.1</p_gain>
      </plugin>
      <plugin
        filename="gz-sim-thruster-system"
        name="gz::sim::systems::Thruster">
        <namespace>tethys</namespace>
        <joint_name>propeller_joint</joint_name>
        <!-- Be sure to update TethysComm when updating these numbers -->
        <thrust_coefficient>0.004312328425753156</thrust_coefficient>
        <fluid_density>1025</fluid_density>
        <propeller_diameter>0.2</propeller_diameter>
        <velocity_control>true</velocity_control>
        <use_angvel_cmd>true</use_angvel_cmd>
      </plugin>
      <plugin
        filename="gz-sim-joint-position-controller-system"
        name="gz::sim::systems::JointPositionController">
        <joint_name>battery_joint</joint_name>
        <use_velocity_commands>true</use_velocity_commands>
        <cmd_max>0.0007</cmd_max>
      </plugin>
      <!-- Lift and drag -->
      <!-- Vertical fin -->
      <plugin
        filename="gz-sim-lift-drag-system"
        name="gz::sim::systems::LiftDrag">
        <air_density>1025</air_density>
        <cla>4.13</cla>
        <cla_stall>-1.1</cla_stall>
        <cda>0.2</cda>
        <cda_stall>0.03</cda_stall>
        <alpha_stall>0.17</alpha_stall>
        <a0>0</a0>
        <area>0.0244</area>
        <!-- Link's Y is perpendicular to the control surface -->
        <upward>0 1 0</upward>
        <!-- Link's X is pointing towards the back -->
        <forward>-1 0 0</forward>
        <link_name>vertical_fins</link_name>
        <cp>0 0 0</cp>
      </plugin>
      <!-- Horizontal fin -->
      <plugin
        filename="gz-sim-lift-drag-system"
        name="gz::sim::systems::LiftDrag">
        <air_density>1025</air_density>
        <cla>4.13</cla>
        <cla_stall>-1.1</cla_stall>
        <cda>0.2</cda>
        <cda_stall>0.03</cda_stall>
        <alpha_stall>0.17</alpha_stall>
        <a0>0</a0>
        <area>0.0244</area>
        <!-- Link's Z is perpendicular to the control surface -->
        <upward>0 0 1</upward>
        <!-- Link's X is pointing towards the back -->
        <forward>-1 0 0</forward>
        <link_name>horizontal_fins</link_name>
        <cp>0 0 0</cp>
      </plugin>
      <!-- Interface with LRAUV Main Vehicle Application for each vehicle -->
      <plugin
        filename="TethysCommPlugin"
        name="tethys::TethysCommPlugin">
        <namespace>tethys</namespace>
        <command_topic>tethys/command_topic</command_topic>
        <state_topic>tethys/state_topic</state_topic>
        <debug_printout>0</debug_printout>
        <ocean_density>1025</ocean_density>
      </plugin>
      <plugin
        filename="HydrodynamicsPlugin"
        name="tethys::HydrodynamicsPlugin">
        <link_name>base_link</link_name>
        <enable_coriolis>false</enable_coriolis>
        <xDotU>-4.876161</xDotU>
        <yDotV>-126.324739</yDotV>
        <zDotW>-126.324739</zDotW>
        <kDotP>0</kDotP>
        <mDotQ>-33.46</mDotQ>
        <nDotR>-33.46</nDotR>
        <xUU>-6.2282</xUU>
        <xU>0</xU>
        <yVV>-601.27</yVV>
        <yV>0</yV>
        <zWW>-601.27</zWW>
        <zW>0</zW>
        <kPP>-0.1916</kPP>
        <kP>0</kP>
        <mQQ>-632.698957</mQQ>
        <mQ>0</mQ>
        <nRR>-632.698957</nRR>
        <nR>0</nR>
      </plugin>
      <plugin
        filename="gz-sim-buoyancy-engine-system"
        name="gz::sim::systems::BuoyancyEngine">
        <link_name>buoyancy_engine</link_name>
        <namespace>tethys</namespace>
        <fluid_density>1025</fluid_density>
        <!-- 80 cc == 0.00008 m^3 -->
        <min_volume>0.000080</min_volume>
        <!-- 500 cc == 0.0005 m^3 -->
        <neutral_volume>0.0005</neutral_volume>
        <default_volume>0.0005</default_volume>
        <!-- 955 cc == 0.000955 m^3 -->
        <max_volume>0.000955</max_volume>
        <!-- m^3/s -->
        <max_inflation_rate>0.000003</max_inflation_rate>
      </plugin>
      <plugin
        filename="gz-sim-detachable-joint-system"
        name="gz::sim::systems::DetachableJoint">
        <parent_link>base_link</parent_link>
        <child_model>__model__</child_model>
        <child_link>drop_weight</child_link>
        <topic>/model/tethys/drop_weight</topic>
      </plugin>

      <plugin
        filename="AcousticCommsPlugin"
        name="tethys::AcousticCommsPlugin">
        <address>1</address>
        <model_plugin_file>simple_acoustic_model</model_plugin_file>
        <model_name>tethys::SimpleAcousticModel</model_name>
        <link_name>acoustic_transponder</link_name>
        <max_range>2500</max_range>
        <speed_of_sound>1500</speed_of_sound>
      </plugin>

      <plugin
        filename="RangeBearingPlugin"
        name="tethys::RangeBearingPlugin">
        <address>1</address>
        <processing_delay>0.3</processing_delay>
        <speed_of_sound>1500</speed_of_sound>
        <link_name>acoustic_transponder</link_name>
        <namespace>tethys</namespace>
      </plugin>

      <!-- The consists of 62 batteries of NH2034HD34 Lithium Ion batteries. -->
      <!-- Datasheet: https://github.com/osrf/lrauv/files/8614587/NH2034HD34_spec_v1.5.pdf -->
      <!-- Reference comment : https://github.com/osrf/lrauv/issues/201#issuecomment-1116729239 -->
      <plugin filename="gz-sim-linearbatteryplugin-system"
        name="gz::sim::systems::LinearBatteryPlugin">
        <battery_name>linear_battery</battery_name>
        <voltage>14.4</voltage>
        <open_circuit_voltage_constant_coef>14.4</open_circuit_voltage_constant_coef>
        <fix_issue_225>true</fix_issue_225>
        <!-- Initial charge in Ah -->
        <initial_charge>400</initial_charge>
        <capacity>400</capacity>
        <!-- 190mOhm / 62 -->
        <resistance>0.003064</resistance>
        <!-- Power consumption in Watts: 14.4V * 2 A -->
        <power_load>28.8</power_load>
        <!-- Recharging the battery -->
        <!-- Avg discharge current = (max + min) / 2 -->
        <!--  = (15 + 4) / 2 = 9.5 A -->
        <!-- Charging time: 400 Ah/( 9.5 A ) = 42.1 h -->
        <enable_recharge>true</enable_recharge>
        <recharge_by_topic>true</recharge_by_topic>
        <charging_time>42.1</charging_time>
      </plugin>

    </include>
  </model>
</sdf>
<|MERGE_RESOLUTION|>--- conflicted
+++ resolved
@@ -1,429 +1,424 @@
-<?xml version="1.0"?>
-<!--
-  Development of this module has been funded by the Monterey Bay Aquarium
-  Research Institute (MBARI) and the David and Lucile Packard Foundation
--->
-<sdf version="1.9">
-  <model name="tethys">
-    <enable_wind>true</enable_wind>
-
-    <include merge="true">
-      <!-- align with NED (face North) -->
-      <pose degrees="true">0 0 0 0 0 -90</pose>
-      <uri>tethys</uri>
-
-      <!-- Sensors -->
-      <experimental:params>
-        <sensor
-          element_id="base_link"
-          action="add"
-          name="salinity_sensor"
-          type="custom"
-          gz:type="salinity">
-          <always_on>1</always_on>
-          <update_rate>2</update_rate>
-          <topic>/model/tethys/salinity</topic>
-          <gz:salinity>
-            <noise type="gaussian">
-              <mean>0.00001</mean>
-              <stddev>0.00001</stddev>
-            </noise>
-          </gz:salinity>
-        </sensor>
-        <sensor
-          element_id="base_link"
-          action="add"
-          name="temperature_sensor"
-          type="custom"
-          gz:type="temperature">
-          <always_on>1</always_on>
-          <update_rate>2</update_rate>
-          <topic>/model/tethys/temperature</topic>
-          <gz:temperature>
-            <noise type="gaussian">
-              <mean>0.00001</mean>
-              <stddev>0.00001</stddev>
-            </noise>
-          </gz:temperature>
-        </sensor>
-        <sensor
-          element_id="base_link"
-          action="add"
-          name="chlorophyll_sensor"
-          type="custom"
-          gz:type="chlorophyll">
-          <always_on>1</always_on>
-          <update_rate>2</update_rate>
-          <topic>/model/tethys/chlorophyll</topic>
-          <gz:chlorophyll>
-            <noise type="gaussian">
-              <mean>0.00001</mean>
-              <stddev>0.00001</stddev>
-            </noise>
-          </gz:chlorophyll>
-        </sensor>
-        <sensor
-          element_id="base_link"
-          action="add"
-          name="current_sensor"
-          type="custom"
-          gz:type="current">
-          <always_on>1</always_on>
-          <update_rate>2</update_rate>
-          <topic>/model/tethys/current</topic>
-          <gz:current>
-            <noise type="gaussian">
-              <mean>0.00001</mean>
-              <stddev>0.00001</stddev>
-            </noise>
-          </gz:current>
-        </sensor>
-        <!--
-            Teledyne Pathfinder DVL
-
-            See https://www.manualslib.com/manual/1447288/Teledyne-Pathfinder.html
-            for further reference.
-        -->
-        <sensor
-            element_id="base_link" action="add"
-            name="teledyne_pathfinder_dvl"
-<<<<<<< HEAD
-            type="custom" gz:type="dvl">
-          <pose degrees="true">0 0 0 0 0 180</pose>
-=======
-            type="custom" ignition:type="dvl">
-          <!-- Account for DVL mounting position and base link rotation -->
-          <pose degrees="true">-0.60 0 -0.16 0 0 180</pose>
->>>>>>> e7ad5981
-          <always_on>1</always_on>
-          <update_rate>1</update_rate>
-          <topic>/tethys/dvl/velocity</topic>
-          <gz:dvl>
-            <arrangement degrees="true">
-              <beam id="1">
-                <aperture>2.1</aperture>
-                <rotation>45</rotation>
-                <tilt>30</tilt>
-              </beam>
-              <beam>
-                <aperture>2.1</aperture>
-                <rotation>135</rotation>
-                <tilt>30</tilt>
-              </beam>
-              <beam>
-                <aperture>2.1</aperture>
-                <rotation>-45</rotation>
-                <tilt>30</tilt>
-              </beam>
-              <beam>
-                <aperture>2.1</aperture>
-                <rotation>-135</rotation>
-                <tilt>30</tilt>
-              </beam>
-              <resolution>0.01</resolution>
-              <visualize>false</visualize>
-            </arrangement>
-            <visualize>false</visualize>
-            <type>phased_array</type>
-            <noise type="gaussian">
-              <!-- +/- 0.5 cm/s precision within 2 stddevs -->
-              <stddev>0.0025</stddev>
-            </noise>
-            <!-- Approximate maximum range @ ~14.4v -->
-            <maximum_range>80.</maximum_range>
-            <!-- ENU to SFM -->
-            <reference_frame>0 0 0 0 0 -1.570796</reference_frame>
-          </gz:dvl>
-        </sensor>
-        <!--
-            Sparton AHRS-M2 arrangement of IMU + Magnetometer
-
-            See https://www.spartonnavex.com/product/ahrs-m2 for
-            AHRS specifications and additional documentation.
-        -->
-        <sensor
-            element_id="base_link"
-            action="add"
-            name="sparton_ahrs_m2_imu"
-            type="imu">
-          <!--IMU in a Sparton AHRS-M2 -->
-          <always_on>1</always_on>
-          <!-- Flip body frame to match FSK frame convention -->
-          <!--
-            Also account for model being rotated 180 degrees
-            See https://github.com/osrf/lrauv/issues/80.
-          -->
-          <pose degrees="true">0 0 0 180 0 180</pose>
-          <imu>
-            <orientation_reference_frame>
-              <localization>NED</localization>
-            </orientation_reference_frame>
-            <enable_orientation>1</enable_orientation>
-            <linear_acceleration>
-              <!--
-                Use zero-mean gaussian distributions for each
-                linear acceleration component and its (turn on)
-                bias.
-
-                Standard deviation is assumed to be the same for all
-                linear acceleration components. It is computed from
-                reported noise density ND = 250 ug/√Hz and chosen
-                sample rate SR = 10 Hz as ND √SR.
-
-                Standard deviation is assumed to be the same for all
-                linear acceleration component (turn on) biases. It is
-                made equal to the reported bias stability BS = 0.07441 mg.
-              -->
-              <x>
-                <noise type="gaussian">
-                  <stddev>0.00775283755402256</stddev>
-                  <bias_stddev>0.007297128265</bias_stddev>
-                </noise>
-              </x>
-              <y>
-                <noise type="gaussian">
-                  <stddev>0.00775283755402256</stddev>
-                  <bias_stddev>0.007297128265</bias_stddev>
-                </noise>
-              </y>
-              <z>
-                <noise type="gaussian">
-                  <stddev>0.00775283755402256</stddev>
-                  <bias_stddev>0.007297128265</bias_stddev>
-                </noise>
-              </z>
-            </linear_acceleration>
-            <angular_velocity>
-              <!--
-                Use zero-mean gaussian distributions for each
-                angular velocity component and its (turn on)
-                bias.
-
-                Standard deviation is assumed to be the same for all
-                angular velocity components. It is computed from
-                reported noise density ND = 0.04 °/s/√Hz and chosen
-                sample rate SR = 10 Hz as ND √SR.
-
-                Standard deviation is assumed to be the same for all
-                angular velocity component (turn on) biases. It is made
-                equal to the reported bias stability BS = 6.415 °/hr.
-              -->
-              <x>
-                <noise type="gaussian">
-                  <stddev>0.0022076862812880228</stddev>
-                  <bias_stddev>0.0017819444444444445</bias_stddev>
-                </noise>
-              </x>
-              <y>
-                <noise type="gaussian">
-                  <stddev>0.0022076862812880228</stddev>
-                  <bias_stddev>0.0017819444444444445</bias_stddev>
-                </noise>
-              </y>
-              <z>
-                <noise type="gaussian">
-                  <stddev>0.0022076862812880228</stddev>
-                  <bias_stddev>0.0017819444444444445</bias_stddev>
-                </noise>
-              </z>
-            </angular_velocity>
-          </imu>
-          <update_rate>10</update_rate>
-          <topic>/tethys/ahrs/imu</topic>
-        </sensor>
-        <!--Magnetometer in a Sparton AHRS-M2 -->
-        <sensor
-            element_id="base_link"
-            action="add"
-            name="sparton_ahrs_m2_magnetometer"
-            type="magnetometer">
-          <always_on>1</always_on>
-          <update_rate>10</update_rate>
-          <!-- Flip body frame to match FSK frame convention -->
-          <!--
-            Also account for model being rotated 180 degrees
-            See https://github.com/osrf/lrauv/issues/80.
-          -->
-          <pose degrees="true">0 0 0 180 0 180</pose>
-          <topic>/tethys/ahrs/magnetometer</topic>
-        </sensor>
-      </experimental:params>
-      <!-- Joint controllers -->
-      <plugin
-        filename="gz-sim-joint-position-controller-system"
-        name="gz::sim::systems::JointPositionController">
-        <joint_name>horizontal_fins_joint</joint_name>
-        <p_gain>0.1</p_gain>
-      </plugin>
-      <plugin
-        filename="gz-sim-joint-position-controller-system"
-        name="gz::sim::systems::JointPositionController">
-        <joint_name>vertical_fins_joint</joint_name>
-        <p_gain>0.1</p_gain>
-      </plugin>
-      <plugin
-        filename="gz-sim-thruster-system"
-        name="gz::sim::systems::Thruster">
-        <namespace>tethys</namespace>
-        <joint_name>propeller_joint</joint_name>
-        <!-- Be sure to update TethysComm when updating these numbers -->
-        <thrust_coefficient>0.004312328425753156</thrust_coefficient>
-        <fluid_density>1025</fluid_density>
-        <propeller_diameter>0.2</propeller_diameter>
-        <velocity_control>true</velocity_control>
-        <use_angvel_cmd>true</use_angvel_cmd>
-      </plugin>
-      <plugin
-        filename="gz-sim-joint-position-controller-system"
-        name="gz::sim::systems::JointPositionController">
-        <joint_name>battery_joint</joint_name>
-        <use_velocity_commands>true</use_velocity_commands>
-        <cmd_max>0.0007</cmd_max>
-      </plugin>
-      <!-- Lift and drag -->
-      <!-- Vertical fin -->
-      <plugin
-        filename="gz-sim-lift-drag-system"
-        name="gz::sim::systems::LiftDrag">
-        <air_density>1025</air_density>
-        <cla>4.13</cla>
-        <cla_stall>-1.1</cla_stall>
-        <cda>0.2</cda>
-        <cda_stall>0.03</cda_stall>
-        <alpha_stall>0.17</alpha_stall>
-        <a0>0</a0>
-        <area>0.0244</area>
-        <!-- Link's Y is perpendicular to the control surface -->
-        <upward>0 1 0</upward>
-        <!-- Link's X is pointing towards the back -->
-        <forward>-1 0 0</forward>
-        <link_name>vertical_fins</link_name>
-        <cp>0 0 0</cp>
-      </plugin>
-      <!-- Horizontal fin -->
-      <plugin
-        filename="gz-sim-lift-drag-system"
-        name="gz::sim::systems::LiftDrag">
-        <air_density>1025</air_density>
-        <cla>4.13</cla>
-        <cla_stall>-1.1</cla_stall>
-        <cda>0.2</cda>
-        <cda_stall>0.03</cda_stall>
-        <alpha_stall>0.17</alpha_stall>
-        <a0>0</a0>
-        <area>0.0244</area>
-        <!-- Link's Z is perpendicular to the control surface -->
-        <upward>0 0 1</upward>
-        <!-- Link's X is pointing towards the back -->
-        <forward>-1 0 0</forward>
-        <link_name>horizontal_fins</link_name>
-        <cp>0 0 0</cp>
-      </plugin>
-      <!-- Interface with LRAUV Main Vehicle Application for each vehicle -->
-      <plugin
-        filename="TethysCommPlugin"
-        name="tethys::TethysCommPlugin">
-        <namespace>tethys</namespace>
-        <command_topic>tethys/command_topic</command_topic>
-        <state_topic>tethys/state_topic</state_topic>
-        <debug_printout>0</debug_printout>
-        <ocean_density>1025</ocean_density>
-      </plugin>
-      <plugin
-        filename="HydrodynamicsPlugin"
-        name="tethys::HydrodynamicsPlugin">
-        <link_name>base_link</link_name>
-        <enable_coriolis>false</enable_coriolis>
-        <xDotU>-4.876161</xDotU>
-        <yDotV>-126.324739</yDotV>
-        <zDotW>-126.324739</zDotW>
-        <kDotP>0</kDotP>
-        <mDotQ>-33.46</mDotQ>
-        <nDotR>-33.46</nDotR>
-        <xUU>-6.2282</xUU>
-        <xU>0</xU>
-        <yVV>-601.27</yVV>
-        <yV>0</yV>
-        <zWW>-601.27</zWW>
-        <zW>0</zW>
-        <kPP>-0.1916</kPP>
-        <kP>0</kP>
-        <mQQ>-632.698957</mQQ>
-        <mQ>0</mQ>
-        <nRR>-632.698957</nRR>
-        <nR>0</nR>
-      </plugin>
-      <plugin
-        filename="gz-sim-buoyancy-engine-system"
-        name="gz::sim::systems::BuoyancyEngine">
-        <link_name>buoyancy_engine</link_name>
-        <namespace>tethys</namespace>
-        <fluid_density>1025</fluid_density>
-        <!-- 80 cc == 0.00008 m^3 -->
-        <min_volume>0.000080</min_volume>
-        <!-- 500 cc == 0.0005 m^3 -->
-        <neutral_volume>0.0005</neutral_volume>
-        <default_volume>0.0005</default_volume>
-        <!-- 955 cc == 0.000955 m^3 -->
-        <max_volume>0.000955</max_volume>
-        <!-- m^3/s -->
-        <max_inflation_rate>0.000003</max_inflation_rate>
-      </plugin>
-      <plugin
-        filename="gz-sim-detachable-joint-system"
-        name="gz::sim::systems::DetachableJoint">
-        <parent_link>base_link</parent_link>
-        <child_model>__model__</child_model>
-        <child_link>drop_weight</child_link>
-        <topic>/model/tethys/drop_weight</topic>
-      </plugin>
-
-      <plugin
-        filename="AcousticCommsPlugin"
-        name="tethys::AcousticCommsPlugin">
-        <address>1</address>
-        <model_plugin_file>simple_acoustic_model</model_plugin_file>
-        <model_name>tethys::SimpleAcousticModel</model_name>
-        <link_name>acoustic_transponder</link_name>
-        <max_range>2500</max_range>
-        <speed_of_sound>1500</speed_of_sound>
-      </plugin>
-
-      <plugin
-        filename="RangeBearingPlugin"
-        name="tethys::RangeBearingPlugin">
-        <address>1</address>
-        <processing_delay>0.3</processing_delay>
-        <speed_of_sound>1500</speed_of_sound>
-        <link_name>acoustic_transponder</link_name>
-        <namespace>tethys</namespace>
-      </plugin>
-
-      <!-- The consists of 62 batteries of NH2034HD34 Lithium Ion batteries. -->
-      <!-- Datasheet: https://github.com/osrf/lrauv/files/8614587/NH2034HD34_spec_v1.5.pdf -->
-      <!-- Reference comment : https://github.com/osrf/lrauv/issues/201#issuecomment-1116729239 -->
-      <plugin filename="gz-sim-linearbatteryplugin-system"
-        name="gz::sim::systems::LinearBatteryPlugin">
-        <battery_name>linear_battery</battery_name>
-        <voltage>14.4</voltage>
-        <open_circuit_voltage_constant_coef>14.4</open_circuit_voltage_constant_coef>
-        <fix_issue_225>true</fix_issue_225>
-        <!-- Initial charge in Ah -->
-        <initial_charge>400</initial_charge>
-        <capacity>400</capacity>
-        <!-- 190mOhm / 62 -->
-        <resistance>0.003064</resistance>
-        <!-- Power consumption in Watts: 14.4V * 2 A -->
-        <power_load>28.8</power_load>
-        <!-- Recharging the battery -->
-        <!-- Avg discharge current = (max + min) / 2 -->
-        <!--  = (15 + 4) / 2 = 9.5 A -->
-        <!-- Charging time: 400 Ah/( 9.5 A ) = 42.1 h -->
-        <enable_recharge>true</enable_recharge>
-        <recharge_by_topic>true</recharge_by_topic>
-        <charging_time>42.1</charging_time>
-      </plugin>
-
-    </include>
-  </model>
-</sdf>
+<?xml version="1.0"?>
+<!--
+  Development of this module has been funded by the Monterey Bay Aquarium
+  Research Institute (MBARI) and the David and Lucile Packard Foundation
+-->
+<sdf version="1.9">
+  <model name="tethys">
+    <enable_wind>true</enable_wind>
+
+    <include merge="true">
+      <!-- align with NED (face North) -->
+      <pose degrees="true">0 0 0 0 0 -90</pose>
+      <uri>tethys</uri>
+
+      <!-- Sensors -->
+      <experimental:params>
+        <sensor
+          element_id="base_link"
+          action="add"
+          name="salinity_sensor"
+          type="custom"
+          gz:type="salinity">
+          <always_on>1</always_on>
+          <update_rate>2</update_rate>
+          <topic>/model/tethys/salinity</topic>
+          <gz:salinity>
+            <noise type="gaussian">
+              <mean>0.00001</mean>
+              <stddev>0.00001</stddev>
+            </noise>
+          </gz:salinity>
+        </sensor>
+        <sensor
+          element_id="base_link"
+          action="add"
+          name="temperature_sensor"
+          type="custom"
+          gz:type="temperature">
+          <always_on>1</always_on>
+          <update_rate>2</update_rate>
+          <topic>/model/tethys/temperature</topic>
+          <gz:temperature>
+            <noise type="gaussian">
+              <mean>0.00001</mean>
+              <stddev>0.00001</stddev>
+            </noise>
+          </gz:temperature>
+        </sensor>
+        <sensor
+          element_id="base_link"
+          action="add"
+          name="chlorophyll_sensor"
+          type="custom"
+          gz:type="chlorophyll">
+          <always_on>1</always_on>
+          <update_rate>2</update_rate>
+          <topic>/model/tethys/chlorophyll</topic>
+          <gz:chlorophyll>
+            <noise type="gaussian">
+              <mean>0.00001</mean>
+              <stddev>0.00001</stddev>
+            </noise>
+          </gz:chlorophyll>
+        </sensor>
+        <sensor
+          element_id="base_link"
+          action="add"
+          name="current_sensor"
+          type="custom"
+          gz:type="current">
+          <always_on>1</always_on>
+          <update_rate>2</update_rate>
+          <topic>/model/tethys/current</topic>
+          <gz:current>
+            <noise type="gaussian">
+              <mean>0.00001</mean>
+              <stddev>0.00001</stddev>
+            </noise>
+          </gz:current>
+        </sensor>
+        <!--
+            Teledyne Pathfinder DVL
+
+            See https://www.manualslib.com/manual/1447288/Teledyne-Pathfinder.html
+            for further reference.
+        -->
+        <sensor
+            element_id="base_link" action="add"
+            name="teledyne_pathfinder_dvl"
+            type="custom" ignition:type="dvl">
+          <!-- Account for DVL mounting position and base link rotation -->
+          <pose degrees="true">-0.60 0 -0.16 0 0 180</pose>
+          <always_on>1</always_on>
+          <update_rate>1</update_rate>
+          <topic>/tethys/dvl/velocity</topic>
+          <gz:dvl>
+            <arrangement degrees="true">
+              <beam id="1">
+                <aperture>2.1</aperture>
+                <rotation>45</rotation>
+                <tilt>30</tilt>
+              </beam>
+              <beam>
+                <aperture>2.1</aperture>
+                <rotation>135</rotation>
+                <tilt>30</tilt>
+              </beam>
+              <beam>
+                <aperture>2.1</aperture>
+                <rotation>-45</rotation>
+                <tilt>30</tilt>
+              </beam>
+              <beam>
+                <aperture>2.1</aperture>
+                <rotation>-135</rotation>
+                <tilt>30</tilt>
+              </beam>
+              <resolution>0.01</resolution>
+              <visualize>false</visualize>
+            </arrangement>
+            <visualize>false</visualize>
+            <type>phased_array</type>
+            <noise type="gaussian">
+              <!-- +/- 0.5 cm/s precision within 2 stddevs -->
+              <stddev>0.0025</stddev>
+            </noise>
+            <!-- Approximate maximum range @ ~14.4v -->
+            <maximum_range>80.</maximum_range>
+            <!-- ENU to SFM -->
+            <reference_frame>0 0 0 0 0 -1.570796</reference_frame>
+          </gz:dvl>
+        </sensor>
+        <!--
+            Sparton AHRS-M2 arrangement of IMU + Magnetometer
+
+            See https://www.spartonnavex.com/product/ahrs-m2 for
+            AHRS specifications and additional documentation.
+        -->
+        <sensor
+            element_id="base_link"
+            action="add"
+            name="sparton_ahrs_m2_imu"
+            type="imu">
+          <!--IMU in a Sparton AHRS-M2 -->
+          <always_on>1</always_on>
+          <!-- Flip body frame to match FSK frame convention -->
+          <!--
+            Also account for model being rotated 180 degrees
+            See https://github.com/osrf/lrauv/issues/80.
+          -->
+          <pose degrees="true">0 0 0 180 0 180</pose>
+          <imu>
+            <orientation_reference_frame>
+              <localization>NED</localization>
+            </orientation_reference_frame>
+            <enable_orientation>1</enable_orientation>
+            <linear_acceleration>
+              <!--
+                Use zero-mean gaussian distributions for each
+                linear acceleration component and its (turn on)
+                bias.
+
+                Standard deviation is assumed to be the same for all
+                linear acceleration components. It is computed from
+                reported noise density ND = 250 ug/√Hz and chosen
+                sample rate SR = 10 Hz as ND √SR.
+
+                Standard deviation is assumed to be the same for all
+                linear acceleration component (turn on) biases. It is
+                made equal to the reported bias stability BS = 0.07441 mg.
+              -->
+              <x>
+                <noise type="gaussian">
+                  <stddev>0.00775283755402256</stddev>
+                  <bias_stddev>0.007297128265</bias_stddev>
+                </noise>
+              </x>
+              <y>
+                <noise type="gaussian">
+                  <stddev>0.00775283755402256</stddev>
+                  <bias_stddev>0.007297128265</bias_stddev>
+                </noise>
+              </y>
+              <z>
+                <noise type="gaussian">
+                  <stddev>0.00775283755402256</stddev>
+                  <bias_stddev>0.007297128265</bias_stddev>
+                </noise>
+              </z>
+            </linear_acceleration>
+            <angular_velocity>
+              <!--
+                Use zero-mean gaussian distributions for each
+                angular velocity component and its (turn on)
+                bias.
+
+                Standard deviation is assumed to be the same for all
+                angular velocity components. It is computed from
+                reported noise density ND = 0.04 °/s/√Hz and chosen
+                sample rate SR = 10 Hz as ND √SR.
+
+                Standard deviation is assumed to be the same for all
+                angular velocity component (turn on) biases. It is made
+                equal to the reported bias stability BS = 6.415 °/hr.
+              -->
+              <x>
+                <noise type="gaussian">
+                  <stddev>0.0022076862812880228</stddev>
+                  <bias_stddev>0.0017819444444444445</bias_stddev>
+                </noise>
+              </x>
+              <y>
+                <noise type="gaussian">
+                  <stddev>0.0022076862812880228</stddev>
+                  <bias_stddev>0.0017819444444444445</bias_stddev>
+                </noise>
+              </y>
+              <z>
+                <noise type="gaussian">
+                  <stddev>0.0022076862812880228</stddev>
+                  <bias_stddev>0.0017819444444444445</bias_stddev>
+                </noise>
+              </z>
+            </angular_velocity>
+          </imu>
+          <update_rate>10</update_rate>
+          <topic>/tethys/ahrs/imu</topic>
+        </sensor>
+        <!--Magnetometer in a Sparton AHRS-M2 -->
+        <sensor
+            element_id="base_link"
+            action="add"
+            name="sparton_ahrs_m2_magnetometer"
+            type="magnetometer">
+          <always_on>1</always_on>
+          <update_rate>10</update_rate>
+          <!-- Flip body frame to match FSK frame convention -->
+          <!--
+            Also account for model being rotated 180 degrees
+            See https://github.com/osrf/lrauv/issues/80.
+          -->
+          <pose degrees="true">0 0 0 180 0 180</pose>
+          <topic>/tethys/ahrs/magnetometer</topic>
+        </sensor>
+      </experimental:params>
+      <!-- Joint controllers -->
+      <plugin
+        filename="gz-sim-joint-position-controller-system"
+        name="gz::sim::systems::JointPositionController">
+        <joint_name>horizontal_fins_joint</joint_name>
+        <p_gain>0.1</p_gain>
+      </plugin>
+      <plugin
+        filename="gz-sim-joint-position-controller-system"
+        name="gz::sim::systems::JointPositionController">
+        <joint_name>vertical_fins_joint</joint_name>
+        <p_gain>0.1</p_gain>
+      </plugin>
+      <plugin
+        filename="gz-sim-thruster-system"
+        name="gz::sim::systems::Thruster">
+        <namespace>tethys</namespace>
+        <joint_name>propeller_joint</joint_name>
+        <!-- Be sure to update TethysComm when updating these numbers -->
+        <thrust_coefficient>0.004312328425753156</thrust_coefficient>
+        <fluid_density>1025</fluid_density>
+        <propeller_diameter>0.2</propeller_diameter>
+        <velocity_control>true</velocity_control>
+        <use_angvel_cmd>true</use_angvel_cmd>
+      </plugin>
+      <plugin
+        filename="gz-sim-joint-position-controller-system"
+        name="gz::sim::systems::JointPositionController">
+        <joint_name>battery_joint</joint_name>
+        <use_velocity_commands>true</use_velocity_commands>
+        <cmd_max>0.0007</cmd_max>
+      </plugin>
+      <!-- Lift and drag -->
+      <!-- Vertical fin -->
+      <plugin
+        filename="gz-sim-lift-drag-system"
+        name="gz::sim::systems::LiftDrag">
+        <air_density>1025</air_density>
+        <cla>4.13</cla>
+        <cla_stall>-1.1</cla_stall>
+        <cda>0.2</cda>
+        <cda_stall>0.03</cda_stall>
+        <alpha_stall>0.17</alpha_stall>
+        <a0>0</a0>
+        <area>0.0244</area>
+        <!-- Link's Y is perpendicular to the control surface -->
+        <upward>0 1 0</upward>
+        <!-- Link's X is pointing towards the back -->
+        <forward>-1 0 0</forward>
+        <link_name>vertical_fins</link_name>
+        <cp>0 0 0</cp>
+      </plugin>
+      <!-- Horizontal fin -->
+      <plugin
+        filename="gz-sim-lift-drag-system"
+        name="gz::sim::systems::LiftDrag">
+        <air_density>1025</air_density>
+        <cla>4.13</cla>
+        <cla_stall>-1.1</cla_stall>
+        <cda>0.2</cda>
+        <cda_stall>0.03</cda_stall>
+        <alpha_stall>0.17</alpha_stall>
+        <a0>0</a0>
+        <area>0.0244</area>
+        <!-- Link's Z is perpendicular to the control surface -->
+        <upward>0 0 1</upward>
+        <!-- Link's X is pointing towards the back -->
+        <forward>-1 0 0</forward>
+        <link_name>horizontal_fins</link_name>
+        <cp>0 0 0</cp>
+      </plugin>
+      <!-- Interface with LRAUV Main Vehicle Application for each vehicle -->
+      <plugin
+        filename="TethysCommPlugin"
+        name="tethys::TethysCommPlugin">
+        <namespace>tethys</namespace>
+        <command_topic>tethys/command_topic</command_topic>
+        <state_topic>tethys/state_topic</state_topic>
+        <debug_printout>0</debug_printout>
+        <ocean_density>1025</ocean_density>
+      </plugin>
+      <plugin
+        filename="HydrodynamicsPlugin"
+        name="tethys::HydrodynamicsPlugin">
+        <link_name>base_link</link_name>
+        <enable_coriolis>false</enable_coriolis>
+        <xDotU>-4.876161</xDotU>
+        <yDotV>-126.324739</yDotV>
+        <zDotW>-126.324739</zDotW>
+        <kDotP>0</kDotP>
+        <mDotQ>-33.46</mDotQ>
+        <nDotR>-33.46</nDotR>
+        <xUU>-6.2282</xUU>
+        <xU>0</xU>
+        <yVV>-601.27</yVV>
+        <yV>0</yV>
+        <zWW>-601.27</zWW>
+        <zW>0</zW>
+        <kPP>-0.1916</kPP>
+        <kP>0</kP>
+        <mQQ>-632.698957</mQQ>
+        <mQ>0</mQ>
+        <nRR>-632.698957</nRR>
+        <nR>0</nR>
+      </plugin>
+      <plugin
+        filename="gz-sim-buoyancy-engine-system"
+        name="gz::sim::systems::BuoyancyEngine">
+        <link_name>buoyancy_engine</link_name>
+        <namespace>tethys</namespace>
+        <fluid_density>1025</fluid_density>
+        <!-- 80 cc == 0.00008 m^3 -->
+        <min_volume>0.000080</min_volume>
+        <!-- 500 cc == 0.0005 m^3 -->
+        <neutral_volume>0.0005</neutral_volume>
+        <default_volume>0.0005</default_volume>
+        <!-- 955 cc == 0.000955 m^3 -->
+        <max_volume>0.000955</max_volume>
+        <!-- m^3/s -->
+        <max_inflation_rate>0.000003</max_inflation_rate>
+      </plugin>
+      <plugin
+        filename="gz-sim-detachable-joint-system"
+        name="gz::sim::systems::DetachableJoint">
+        <parent_link>base_link</parent_link>
+        <child_model>__model__</child_model>
+        <child_link>drop_weight</child_link>
+        <topic>/model/tethys/drop_weight</topic>
+      </plugin>
+
+      <plugin
+        filename="AcousticCommsPlugin"
+        name="tethys::AcousticCommsPlugin">
+        <address>1</address>
+        <model_plugin_file>simple_acoustic_model</model_plugin_file>
+        <model_name>tethys::SimpleAcousticModel</model_name>
+        <link_name>acoustic_transponder</link_name>
+        <max_range>2500</max_range>
+        <speed_of_sound>1500</speed_of_sound>
+      </plugin>
+
+      <plugin
+        filename="RangeBearingPlugin"
+        name="tethys::RangeBearingPlugin">
+        <address>1</address>
+        <processing_delay>0.3</processing_delay>
+        <speed_of_sound>1500</speed_of_sound>
+        <link_name>acoustic_transponder</link_name>
+        <namespace>tethys</namespace>
+      </plugin>
+
+      <!-- The consists of 62 batteries of NH2034HD34 Lithium Ion batteries. -->
+      <!-- Datasheet: https://github.com/osrf/lrauv/files/8614587/NH2034HD34_spec_v1.5.pdf -->
+      <!-- Reference comment : https://github.com/osrf/lrauv/issues/201#issuecomment-1116729239 -->
+      <plugin filename="gz-sim-linearbatteryplugin-system"
+        name="gz::sim::systems::LinearBatteryPlugin">
+        <battery_name>linear_battery</battery_name>
+        <voltage>14.4</voltage>
+        <open_circuit_voltage_constant_coef>14.4</open_circuit_voltage_constant_coef>
+        <fix_issue_225>true</fix_issue_225>
+        <!-- Initial charge in Ah -->
+        <initial_charge>400</initial_charge>
+        <capacity>400</capacity>
+        <!-- 190mOhm / 62 -->
+        <resistance>0.003064</resistance>
+        <!-- Power consumption in Watts: 14.4V * 2 A -->
+        <power_load>28.8</power_load>
+        <!-- Recharging the battery -->
+        <!-- Avg discharge current = (max + min) / 2 -->
+        <!--  = (15 + 4) / 2 = 9.5 A -->
+        <!-- Charging time: 400 Ah/( 9.5 A ) = 42.1 h -->
+        <enable_recharge>true</enable_recharge>
+        <recharge_by_topic>true</recharge_by_topic>
+        <charging_time>42.1</charging_time>
+      </plugin>
+
+    </include>
+  </model>
+</sdf>