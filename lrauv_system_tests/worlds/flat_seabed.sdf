<?xml version="1.0" ?>
<!--
  Development of this module has been funded by the Monterey Bay Aquarium
  Research Institute (MBARI) and the David and Lucile Packard Foundation
-->
<sdf version="1.6">
  <world name="buoyant_tethys">
    <scene>
      <!-- For turquoise ambient to match particle effect -->
      <ambient>0.0 1.0 1.0</ambient>
      <!-- For default gray ambient -->
      <!--background>0.8 0.8 0.8</background-->
      <background>0.0 0.7 0.8</background>

      <grid>false</grid>
    </scene>

    <physics name="1ms" type="dart">
      <max_step_size>0.02</max_step_size>
      <real_time_factor>0</real_time_factor>
    </physics>
    <plugin
      filename="gz-sim-physics-system"
      name="gz::sim::systems::Physics">
    </plugin>
    <plugin
<<<<<<< HEAD
      filename="ignition-gazebo-user-commands-system"
      name="ignition::gazebo::systems::UserCommands">
    </plugin>
    <plugin
      filename="ignition-gazebo-scene-broadcaster-system"
      name="ignition::gazebo::systems::SceneBroadcaster">
    </plugin>
    <plugin
      filename="ignition-gazebo-sensors-system"
      name="ignition::gazebo::systems::Sensors">
=======
      filename="gz-sim-sensors-system"
      name="gz::sim::systems::Sensors">
>>>>>>> 158e0d54
    </plugin>
    <plugin
      filename="DopplerVelocityLogSystem"
      name="tethys::DopplerVelocityLogSystem">
    </plugin>
    <plugin
      filename="gz-sim-buoyancy-system"
      name="gz::sim::systems::Buoyancy">
      <graded_buoyancy>
        <default_density>1025</default_density>
        <density_change>
          <above_depth>0</above_depth>
          <density>1.125</density>
        </density_change>
      </graded_buoyancy>
    </plugin>

    <!-- Spawn by default in a location with science data in csv -->
    <spherical_coordinates>
      <surface_model>EARTH_WGS84</surface_model>
      <world_frame_orientation>ENU</world_frame_orientation>

      <!-- For 2003080103_mb_l3_las.csv -->
      <latitude_deg>35.5999984741211</latitude_deg>
      <longitude_deg>-121.779998779297</longitude_deg>

      <!-- For 2003080103_mb_l3_las_1x1km.csv -->
      <!--latitude_deg>36.8024781413352</latitude_deg>
      <longitude_deg>-121.829647676843</longitude_deg-->

      <!-- For simple_test.csv -->
      <!--latitude_deg>0</latitude_deg>
      <longitude_deg>0</longitude_deg-->

      <elevation>0</elevation>
      <heading_deg>0</heading_deg>
    </spherical_coordinates>

    <gui fullscreen="0">

      <!-- 3D scene -->
      <plugin filename="MinimalScene" name="3D View">
        <gz-gui>
          <title>3D View</title>
          <property type="bool" key="showTitleBar">false</property>
          <property type="string" key="state">docked</property>
        </gz-gui>

        <engine>ogre2</engine>
        <scene>scene</scene>
        <ambient_light>0.4 0.4 0.4</ambient_light>
        <background_color>0.8 0.8 0.8</background_color>
        <!-- looking at robot -->
        <camera_pose>4.5 0 4  0 0.45 3.14</camera_pose>
        <!-- looking at all science data for 2003080103_mb_l3_las.csv -->
        <!--camera_pose>-50000 -30000 250000 0 1.1 1.58</camera_pose-->
        <camera_clip>
          <!-- ortho view needs low near clip -->
          <!-- but a very low near clip messes orbit's far clip ?! -->
          <near>0.1</near>
          <!-- See 3000 km away -->
          <far>3000000</far>
        </camera_clip>
      </plugin>

      <!-- Plugins that add functionality to the scene -->
      <plugin filename="EntityContextMenuPlugin" name="Entity context menu">
        <gz-gui>
          <property key="state" type="string">floating</property>
          <property key="width" type="double">5</property>
          <property key="height" type="double">5</property>
          <property key="showTitleBar" type="bool">false</property>
        </gz-gui>
      </plugin>
      <plugin filename="GzSceneManager" name="Scene Manager">
        <gz-gui>
          <anchors target="3D View">
            <line own="right" target="right"/>
            <line own="top" target="top"/>
          </anchors>
          <property key="resizable" type="bool">false</property>
          <property key="width" type="double">5</property>
          <property key="height" type="double">5</property>
          <property key="state" type="string">floating</property>
          <property key="showTitleBar" type="bool">false</property>
        </gz-gui>
      </plugin>
      <plugin filename="InteractiveViewControl" name="Interactive view control">
        <gz-gui>
          <anchors target="3D View">
            <line own="right" target="right"/>
            <line own="top" target="top"/>
          </anchors>
          <property key="resizable" type="bool">false</property>
          <property key="width" type="double">5</property>
          <property key="height" type="double">5</property>
          <property key="state" type="string">floating</property>
          <property key="showTitleBar" type="bool">false</property>
        </gz-gui>
      </plugin>
      <plugin filename="CameraTracking" name="Camera Tracking">
        <gz-gui>
          <anchors target="3D View">
            <line own="right" target="right"/>
            <line own="top" target="top"/>
          </anchors>
          <property key="resizable" type="bool">false</property>
          <property key="width" type="double">5</property>
          <property key="height" type="double">5</property>
          <property key="state" type="string">floating</property>
          <property key="showTitleBar" type="bool">false</property>
        </gz-gui>
      </plugin>
      <plugin filename="MarkerManager" name="Marker manager">
        <gz-gui>
          <anchors target="3D View">
            <line own="right" target="right"/>
            <line own="top" target="top"/>
          </anchors>
          <property key="resizable" type="bool">false</property>
          <property key="width" type="double">5</property>
          <property key="height" type="double">5</property>
          <property key="state" type="string">floating</property>
          <property key="showTitleBar" type="bool">false</property>
        </gz-gui>
        <warn_on_action_failure>false</warn_on_action_failure>
      </plugin>
      <plugin filename="SelectEntities" name="Select Entities">
        <gz-gui>
          <anchors target="Select entities">
            <line own="right" target="right"/>
            <line own="top" target="top"/>
          </anchors>
          <property key="resizable" type="bool">false</property>
          <property key="width" type="double">5</property>
          <property key="height" type="double">5</property>
          <property key="state" type="string">floating</property>
          <property key="showTitleBar" type="bool">false</property>
        </gz-gui>
      </plugin>
      <plugin filename="VisualizationCapabilities" name="Visualization Capabilities">
        <gz-gui>
          <anchors target="Select entities">
            <line own="right" target="right"/>
            <line own="top" target="top"/>
          </anchors>
          <property key="resizable" type="bool">false</property>
          <property key="width" type="double">5</property>
          <property key="height" type="double">5</property>
          <property key="state" type="string">floating</property>
          <property key="showTitleBar" type="bool">false</property>
        </gz-gui>
      </plugin>

      <!-- World control -->
      <plugin filename="WorldControl" name="World control">
        <gz-gui>
          <title>World control</title>
          <property type="bool" key="showTitleBar">false</property>
          <property type="bool" key="resizable">false</property>
          <property type="double" key="height">72</property>
          <property type="double" key="width">121</property>
          <property type="double" key="z">1</property>

          <property type="string" key="state">floating</property>
          <anchors target="3D View">
            <line own="left" target="left"/>
            <line own="bottom" target="bottom"/>
          </anchors>
        </gz-gui>

        <play_pause>true</play_pause>
        <step>true</step>
        <start_paused>true</start_paused>
      </plugin>

      <!-- World statistics -->
      <plugin filename="WorldStats" name="World stats">
        <gz-gui>
          <title>World stats</title>
          <property type="bool" key="showTitleBar">false</property>
          <property type="bool" key="resizable">false</property>
          <property type="double" key="height">110</property>
          <property type="double" key="width">290</property>
          <property type="double" key="z">1</property>

          <property type="string" key="state">floating</property>
          <anchors target="3D View">
            <line own="right" target="right"/>
            <line own="bottom" target="bottom"/>
          </anchors>
        </gz-gui>

        <sim_time>true</sim_time>
        <real_time>true</real_time>
        <real_time_factor>true</real_time_factor>
        <iterations>true</iterations>
      </plugin>

      <plugin filename="Plot3D" name="Plot 3D">
        <gz-gui>
          <title>Plot Tethys 3D path</title>
          <property type="string" key="state">docked_collapsed</property>
        </gz-gui>
        <entity_name>tethys</entity_name>
        <color>0 0 1</color>
        <maximum_points>10000</maximum_points>
        <minimum_distance>0.5</minimum_distance>
      </plugin>
      <plugin filename="ComponentInspector" name="Component Inspector">
        <gz-gui>
          <title>Inspector</title>
          <property type="string" key="state">docked_collapsed</property>
        </gz-gui>
      </plugin>
      <plugin filename="ViewAngle" name="Camera controls">
        <gz-gui>
          <title>Camera controls</title>
          <property type="string" key="state">docked_collapsed</property>
        </gz-gui>
      </plugin>
      <plugin filename="GridConfig" name="Grid config">
        <gz-gui>
          <property type="string" key="state">docked_collapsed</property>
        </gz-gui>
        <insert>
          <!-- 300 km x 300 km -->
          <cell_count>6</cell_count>
          <vertical_cell_count>0</vertical_cell_count>
          <!-- 50 km -->
          <cell_length>50000</cell_length>
          <pose>0 100000 0  0 0 0.32</pose>
          <color>0 1 0 1</color>
        </insert>
        <insert>
          <!-- 0.1 km x 0.1 km -->
          <cell_count>100</cell_count>
          <vertical_cell_count>0</vertical_cell_count>
          <!-- 1 m -->
          <cell_length>1</cell_length>
          <pose>0 0 0  0 0 0</pose>
          <color>0.5 0.5 0.5 1</color>
        </insert>
      </plugin>
    </gui>

    <light type="directional" name="sun">
      <cast_shadows>true</cast_shadows>
      <pose>0 0 10 0 0 0</pose>
      <diffuse>1 1 1 1</diffuse>
      <specular>0.5 0.5 0.5 1</specular>
      <attenuation>
        <range>1000</range>
        <constant>0.9</constant>
        <linear>0.01</linear>
        <quadratic>0.001</quadratic>
      </attenuation>
      <direction>-0.5 0.1 -0.9</direction>
    </light>

    <!-- This invisible plane helps with orbiting the camera, especially at large scales -->
    <model name="horizontal_plane">
      <static>true</static>
      <link name="link">
        <visual name="visual">
          <geometry>
            <plane>
              <normal>0 0 1</normal>
              <!-- 300 km x 300 km -->
              <size>300000 300000</size>
            </plane>
          </geometry>
          <transparency>1.0</transparency>
        </visual>
      </link>
    </model>

    <model name="sea_bottom">
      <static>true</static>
      <pose>0 0 -100 0 0 0</pose>
      <link name="link">
        <collision name="collision">
          <geometry>
            <plane>
              <normal>0 0 1</normal>
              <!-- 300 km x 300 km -->
              <size>300000 300000</size>
            </plane>
          </geometry>
        </collision>
        <visual name="visual">
          <material>
            <ambient>0.5 0.5 0.5</ambient>
            <diffuse>0.5 0.5 0.5</diffuse>
          </material>
          <geometry>
            <plane>
              <normal>0 0 1</normal>
              <!-- 300 km x 300 km -->
              <size>300000 300000</size>
            </plane>
          </geometry>
        </visual>
      </link>
    </model>

    <include>
      <pose>0 0 -80 0 0 0</pose>
      <uri>tethys_equipped</uri>
    </include>

  </world>
</sdf><|MERGE_RESOLUTION|>--- conflicted
+++ resolved
@@ -24,21 +24,16 @@
       name="gz::sim::systems::Physics">
     </plugin>
     <plugin
-<<<<<<< HEAD
-      filename="ignition-gazebo-user-commands-system"
-      name="ignition::gazebo::systems::UserCommands">
-    </plugin>
-    <plugin
-      filename="ignition-gazebo-scene-broadcaster-system"
-      name="ignition::gazebo::systems::SceneBroadcaster">
-    </plugin>
-    <plugin
-      filename="ignition-gazebo-sensors-system"
-      name="ignition::gazebo::systems::Sensors">
-=======
+      filename="gz-sim-user-commands-system"
+      name="gz::sim::systems::UserCommands">
+    </plugin>
+    <plugin
+      filename="gz-sim-scene-broadcaster-system"
+      name="gz::sim::systems::SceneBroadcaster">
+    </plugin>
+    <plugin
       filename="gz-sim-sensors-system"
       name="gz::sim::systems::Sensors">
->>>>>>> 158e0d54
     </plugin>
     <plugin
       filename="DopplerVelocityLogSystem"
