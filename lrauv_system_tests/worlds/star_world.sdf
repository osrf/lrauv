--- conflicted
+++ resolved
@@ -92,12 +92,6 @@
         <sensor element_id="base_link::chlorophyll_sensor" action="modify">
           <topic>/model/tethys1/chlorophyll</topic>
         </sensor>
-<<<<<<< HEAD
-=======
-        <!--<sensor element_id="base_link::current_sensor" action="modify">
-          <topic>/model/tethys1/current</topic>
-        </sensor>-->
->>>>>>> c61c0484
         <plugin element_id="gz::sim::systems::Thruster" action="modify">
           <namespace>tethys1</namespace>
         </plugin>
@@ -137,9 +131,9 @@
         <sensor element_id="base_link::chlorophyll_sensor" action="modify">
           <topic>/model/tethys2/chlorophyll</topic>
         </sensor>
-        <!--<sensor element_id="base_link::current_sensor" action="modify">
+        <sensor element_id="base_link::current_sensor" action="modify">
           <topic>/model/tethys2/current</topic>
-        </sensor>-->
+        </sensor>
         <plugin element_id="gz::sim::systems::Thruster" action="modify">
           <namespace>tethys2</namespace>
         </plugin>
