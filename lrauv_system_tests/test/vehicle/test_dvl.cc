--- conflicted
+++ resolved
@@ -42,9 +42,9 @@
 using namespace lrauv_system_tests;
 using namespace std::literals::chrono_literals;
 
-using DVLBeamState = lrauv_ignition_plugins::msgs::DVLBeamState;
-using DVLTrackingTarget = lrauv_ignition_plugins::msgs::DVLTrackingTarget;
-using DVLVelocityTracking = lrauv_ignition_plugins::msgs::DVLVelocityTracking;
+using DVLBeamState = lrauv_gazebo_plugins::msgs::DVLBeamState;
+using DVLTrackingTarget = lrauv_gazebo_plugins::msgs::DVLTrackingTarget;
+using DVLVelocityTracking = lrauv_gazebo_plugins::msgs::DVLVelocityTracking;
 
 static constexpr double beamInclination{GZ_PI / 6.};
 static constexpr gz::math::Vector3d sensorPositionInSFMFrame{0., 0.6, -0.16};
@@ -57,11 +57,6 @@
 {
   VehicleCommandTestFixture fixture("bottomless_pit.sdf", "tethys");
 
-<<<<<<< HEAD
-=======
-  using DVLVelocityTracking =
-      lrauv_gazebo_plugins::msgs::DVLVelocityTracking;
->>>>>>> 158e0d54
   Subscription<DVLVelocityTracking> velocitySubscription;
   velocitySubscription.Subscribe(fixture.Node(), "/tethys/dvl/velocity", 1);
 
@@ -90,11 +85,6 @@
       (seaBedDepth + sensorPositionInSFMFrame.Z()) /
       std::cos(beamInclination);
 
-<<<<<<< HEAD
-=======
-  using DVLVelocityTracking =
-      lrauv_gazebo_plugins::msgs::DVLVelocityTracking;
->>>>>>> 158e0d54
   Subscription<DVLVelocityTracking> velocitySubscription;
   velocitySubscription.Subscribe(fixture.Node(), "/tethys/dvl/velocity", 1);
 
@@ -149,23 +139,6 @@
   }
   ASSERT_TRUE(velocitySubscription.WaitForMessages(50, 10s));
 
-<<<<<<< HEAD
-=======
-  using DVLTrackingTarget = lrauv_gazebo_plugins::msgs::DVLTrackingTarget;
-  const DVLVelocityTracking message = velocitySubscription.ReadLastMessage();
-  // Account for slight roll and limited resolution
-  constexpr double kRangeTolerance{0.2};
-  // Assume zero roll and arbitrary resolution
-  constexpr double seaBedDepth{20.};
-  constexpr double beamInclination{GZ_PI / 6.};
-  const double expectedBeamRange =
-      (seaBedDepth + sensorPositionInSFMFrame.Z()) / std::cos(beamInclination);
-  ASSERT_TRUE(message.has_target());
-  EXPECT_EQ(message.target().type(), DVLTrackingTarget::DVL_TARGET_BOTTOM);
-  EXPECT_NEAR(message.target().range().mean(),
-              expectedBeamRange, kRangeTolerance);
-  for (int i = 0; i < message.beams_size(); ++i)
->>>>>>> 158e0d54
   {
     const DVLVelocityTracking message =
         velocitySubscription.ReadLastMessage();
