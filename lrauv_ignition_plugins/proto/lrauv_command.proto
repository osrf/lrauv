--- conflicted
+++ resolved
@@ -42,11 +42,6 @@
   /// back, and propel the vehicle forward.
   float propOmega_             = 2;
 
-<<<<<<< HEAD
-  float density_               = 13;  // Not used
-  float dt_                    = 14;  // Not used
-  double time_                 = 15;  // Not used
-=======
   /// \brief Angle that the controller believes the rudder is currently at. Unit: radians.
   /// Higher values have the vertical fins rotated more clockwise when looking from the
   /// top (i.e. to starboard)
@@ -98,5 +93,4 @@
 
   /// \brief Not used
   double time_                 = 15;
->>>>>>> 6ca7daa3
 }