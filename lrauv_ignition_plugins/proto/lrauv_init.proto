--- conflicted
+++ resolved
@@ -50,18 +50,6 @@
   /// \brief Initial depth in meters.
   double initZ_                   = 5;
 
-<<<<<<< HEAD
-  /// \brief Initial vehicle pitch in the world ENU frame (i.e. rotation
-  /// about North). Unit: radians.
-  float initPitch_                = 6;
-
-  /// \brief Initial vehicle roll in the world ENU frame (i.e. rotation
-  /// about East). Unit: radians.
-  float initRoll_                 = 7;
-
-  /// \brief Initial vehicle yaw in the world ENU frame (i.e. rotation
-  /// about Up). Unit: radians.
-=======
   /// \brief Initial pitch with respect to the NED world frame
   /// (i.e. rotation about the East vector). Radians.
   float initPitch_                = 6;
@@ -72,7 +60,6 @@
 
   /// \brief Initial heading with respect to the NED world frame
   /// (i.e. rotation about the Down vector). Radians.
->>>>>>> 1348bfa9
   float initHeading_              = 8;
 
   // Add fields as needed
