/*
 * Copyright (C) 2021 Open Source Robotics Foundation
 *
 * Licensed under the Apache License, Version 2.0 (the "License");
 * you may not use this file except in compliance with the License.
 * You may obtain a copy of the License at
 *
 *     http://www.apache.org/licenses/LICENSE-2.0
 *
 * Unless required by applicable law or agreed to in writing, software
 * distributed under the License is distributed on an "AS IS" BASIS,
 * WITHOUT WARRANTIES OR CONDITIONS OF ANY KIND, either express or implied.
 * See the License for the specific language governing permissions and
 * limitations under the License.
 *
 */

/*
 * Development of this module has been funded by the Monterey Bay Aquarium
 * Research Institute (MBARI) and the David and Lucile Packard Foundation
 */

#include <chrono>
#include <gtest/gtest.h>

#include <ignition/common/Filesystem.hh>

#include "helper/LrauvTestFixture.hh"

//////////////////////////////////////////////////
TEST_F(LrauvTestFixture, YoYoCircle)
{
  // Reduce terminal output
  ignition::common::Console::SetVerbosity(3);

  ignition::common::chdir(std::string(LRAUV_APP_PATH));

  // Get initial X
  this->fixture->Server()->Run(true, 10, false);
  EXPECT_EQ(10, this->iterations);
  EXPECT_EQ(10, this->tethysPoses.size());
  EXPECT_NEAR(0.0, this->tethysPoses.back().Pos().X(), 1e-6);

  // Run non blocking
  this->fixture->Server()->Run(false, 0, false);

  // Launch mission
  // Mass.position: default
  // Buouancy.position: neutral
  // Point.rudderAngle: 9 deg
  // SetSpeed.speed: 1 m/s
  // DepthEnvelope.minDepth: 2 m
  // DepthEnvelope.maxDepth: 20 m
  // DepthEnvelope.downPitch: -20 deg
  // DepthEnvelope.upPitch: 20 deg
  std::atomic<bool> lrauvRunning{true};
  std::thread lrauvThread([&]()
  {
    LrauvTestFixture::ExecLRAUV(
        "/Missions/RegressionTests/IgnitionTests/testYoYoCircle.xml",
        lrauvRunning);
  });

  int maxSleep{100};
  int sleep{0};
  for (; sleep < maxSleep && lrauvRunning; ++sleep)
  {
    igndbg << "Ran [" << this->iterations << "] iterations." << std::endl;
    std::this_thread::sleep_for(1s);
  }
  EXPECT_LT(sleep, maxSleep);
  EXPECT_FALSE(lrauvRunning);

  lrauvThread.join();

  ignmsg << "Logged [" << this->tethysPoses.size() << "] poses" << std::endl;

  int minIterations{28000};
  ASSERT_LT(minIterations, this->tethysPoses.size());

  // Check bounds
  double dtSec = std::chrono::duration<double>(this->dt).count();
  ASSERT_LT(0.0, dtSec);
  double time100it = 100 * dtSec;
  for (unsigned int i = 100; i < this->tethysPoses.size(); i += 100)
  {
    auto prevPose = this->tethysPoses[i - 100];
    auto pose = this->tethysPoses[i];

    // Speed is about 1 m / s
    auto dist = (pose.Pos() - prevPose.Pos()).Length();

    // Check velocity is positive
    auto linVel = dist / time100it;
<<<<<<< HEAD
    EXPECT_LT(0.0, linVel) << i;
=======
    if (i > 2000)
    {
      // Check that the vehicle actually is moving.
      EXPECT_LT(0.0, linVel);
    }
>>>>>>> 77a53c8e

    EXPECT_NEAR(1.0, linVel, 1.0) << i;

    // Depth is above 20m, and below 2m after initial descent, with some
    // tolerance
    EXPECT_LT(-22.5, pose.Pos().Z()) << i;
    if (i > 2000)
    {
      EXPECT_GT(0.3, pose.Pos().Z()) << i;
    }

    // Pitch is between -20 and 20 deg
    EXPECT_LT(IGN_DTOR(-20), pose.Rot().Pitch()) << i;
    EXPECT_GT(IGN_DTOR(20), pose.Rot().Pitch()) << i;

    // Trajectory projected onto the horizontal plane is roughly a circle
    ignition::math::Vector2d planarPos{pose.Pos().X(), pose.Pos().Y()};

    ignition::math::Vector2d center{-4.0, -23.0};
    planarPos -= center;

    double meanRadius{20.0};
    EXPECT_NEAR(20.0, planarPos.Length(), 4.0) << i;
  }
}
<|MERGE_RESOLUTION|>--- conflicted
+++ resolved
@@ -92,15 +92,11 @@
 
     // Check velocity is positive
     auto linVel = dist / time100it;
-<<<<<<< HEAD
-    EXPECT_LT(0.0, linVel) << i;
-=======
     if (i > 2000)
     {
       // Check that the vehicle actually is moving.
-      EXPECT_LT(0.0, linVel);
+      EXPECT_LT(0.0, linVel) << i;
     }
->>>>>>> 77a53c8e
 
     EXPECT_NEAR(1.0, linVel, 1.0) << i;
 
