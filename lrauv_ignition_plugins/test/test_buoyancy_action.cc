/*
 * Copyright (C) 2021 Open Source Robotics Foundation
 *
 * Licensed under the Apache License, Version 2.0 (the "License");
 * you may not use this file except in compliance with the License.
 * You may obtain a copy of the License at
 *
 *     http://www.apache.org/licenses/LICENSE-2.0
 *
 * Unless required by applicable law or agreed to in writing, software
 * distributed under the License is distributed on an "AS IS" BASIS,
 * WITHOUT WARRANTIES OR CONDITIONS OF ANY KIND, either express or implied.
 * See the License for the specific language governing permissions and
 * limitations under the License.
 *
 */

/*
 * Development of this module has been funded by the Monterey Bay Aquarium
 * Research Institute (MBARI) and the David and Lucile Packard Foundation
 */

#include <chrono>
#include <gtest/gtest.h>

#include "helper/LrauvTestFixture.hh"
#include "lrauv_command.pb.h"

#include <fstream>

//////////////////////////////////////////////////
TEST_F(LrauvTestFixture, Sink)
{
  // Get initial Z
  this->fixture->Server()->Run(true, 100, false);
  EXPECT_EQ(100, this->iterations);
  EXPECT_EQ(100, this->tethysPoses.size());
  EXPECT_NEAR(0.0, this->tethysPoses.back().Pos().Z(), 0.05);

  // Tell the vehicle to sink
  lrauv_ignition_plugins::msgs::LRAUVCommand cmdMsg;
  cmdMsg.set_dropweightstate_(true);
  cmdMsg.set_buoyancyaction_(0.0);

  // Run server until the command is processed and the model sinks to a
  // certain height
  double targetZ{-5.0};
  this->PublishCommandWhile(cmdMsg, [&]()
  {
    return this->tethysPoses.back().Pos().Z() > targetZ;
  });

  EXPECT_LT(100, this->iterations);
  EXPECT_LT(100, this->tethysPoses.size());

  // The vehicle sinks
  EXPECT_GT(targetZ, this->tethysPoses.back().Pos().Z());

<<<<<<< HEAD
  // It pitches backwards because the buoyancy engine is closer to the back
  EXPECT_NEAR(0.0, this->tethysPoses.back().Rot().Pitch(), 0.14);
=======
  // It pitches (world roll) backwards because the buoyancy engine is closer to
  // the back
  EXPECT_NEAR(0.0, this->tethysPoses.back().Rot().Roll(), 0.1);
>>>>>>> 248e5baa

  // Roll and yaw (in world frame) aren't affected
  EXPECT_NEAR(0.0, this->tethysPoses.back().Rot().Pitch(), 1e-6);
  EXPECT_NEAR(0.0, this->tethysPoses.back().Rot().Yaw(), 1e-6);

  // TODO(anyone) Fix residual movement
<<<<<<< HEAD
  // https://github.com/osrf/lrauv/issues/132
  EXPECT_NEAR(0.0, this->tethysPoses.back().Pos().X(), 2.8);
=======
  // https://github.com/osrf/lrauv/issues/47
  EXPECT_NEAR(0.0, this->tethysPoses.back().Pos().X(), 2.5);
>>>>>>> 248e5baa
  EXPECT_NEAR(0.0, this->tethysPoses.back().Pos().Y(), 1.1);
}
<|MERGE_RESOLUTION|>--- conflicted
+++ resolved
@@ -56,26 +56,16 @@
   // The vehicle sinks
   EXPECT_GT(targetZ, this->tethysPoses.back().Pos().Z());
 
-<<<<<<< HEAD
-  // It pitches backwards because the buoyancy engine is closer to the back
-  EXPECT_NEAR(0.0, this->tethysPoses.back().Rot().Pitch(), 0.14);
-=======
   // It pitches (world roll) backwards because the buoyancy engine is closer to
   // the back
   EXPECT_NEAR(0.0, this->tethysPoses.back().Rot().Roll(), 0.1);
->>>>>>> 248e5baa
 
   // Roll and yaw (in world frame) aren't affected
   EXPECT_NEAR(0.0, this->tethysPoses.back().Rot().Pitch(), 1e-6);
   EXPECT_NEAR(0.0, this->tethysPoses.back().Rot().Yaw(), 1e-6);
 
   // TODO(anyone) Fix residual movement
-<<<<<<< HEAD
-  // https://github.com/osrf/lrauv/issues/132
-  EXPECT_NEAR(0.0, this->tethysPoses.back().Pos().X(), 2.8);
-=======
   // https://github.com/osrf/lrauv/issues/47
   EXPECT_NEAR(0.0, this->tethysPoses.back().Pos().X(), 2.5);
->>>>>>> 248e5baa
   EXPECT_NEAR(0.0, this->tethysPoses.back().Pos().Y(), 1.1);
 }
