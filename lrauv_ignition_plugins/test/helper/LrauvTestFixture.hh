--- conflicted
+++ resolved
@@ -54,13 +54,8 @@
 /// to most LRAUV tests.
 class LrauvTestFixtureBase : public ::testing::Test
 {
-<<<<<<< HEAD
-  // Setup the specified world.
-  // \param[in] _worldName Name of the world to load.
-=======
   /// Setup the specified world.
   /// \param[in] _worldName Name of the world to load.
->>>>>>> e48b5616
   public: void SetUp(const std::string &_worldName)
   {
     ignition::common::Console::SetVerbosity(4);
@@ -313,19 +308,14 @@
 /// \brief Loads the default "buyant_tethys.sdf" world.
 class LrauvTestFixture : public LrauvTestFixtureBase
 {
-<<<<<<< HEAD
-  /// Documentation inherited
-=======
   // Documentation inherited
->>>>>>> e48b5616
   protected: void SetUp() override
   {
     LrauvTestFixtureBase::SetUp("buoyant_tethys.sdf");
   }
 };
-<<<<<<< HEAD
-
-/// \brief Loads the default "buyant_tethys.sdf" world.
+
+/// \brief Loads the default "buoyant_tethys_at_depth.sdf" world.
 class LrauvTestFixtureAtDepth : public LrauvTestFixtureBase
 {
   /// Documentation inherited
@@ -334,6 +324,4 @@
     LrauvTestFixtureBase::SetUp("buoyant_tethys_at_depth.sdf");
   }
 };
-=======
->>>>>>> e48b5616
 #endif