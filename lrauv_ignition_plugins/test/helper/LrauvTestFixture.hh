/*
 * Copyright (C) 2021 Open Source Robotics Foundation
 *
 * Licensed under the Apache License, Version 2.0 (the "License");
 * you may not use this file except in compliance with the License.
 * You may obtain a copy of the License at
 *
 *     http://www.apache.org/licenses/LICENSE-2.0
 *
 * Unless required by applicable law or agreed to in writing, software
 * distributed under the License is distributed on an "AS IS" BASIS,
 * WITHOUT WARRANTIES OR CONDITIONS OF ANY KIND, either express or implied.
 * See the License for the specific language governing permissions and
 * limitations under the License.
 *
*/

/*
 * Development of this module has been funded by the Monterey Bay Aquarium
 * Research Institute (MBARI) and the David and Lucile Packard Foundation
 */

#ifndef LRAUVIGNITIONPLUGINS_LRAUVTESTFIXTURE_HH_
#define LRAUVIGNITIONPLUGINS_LRAUVTESTFIXTURE_HH_

#include <gtest/gtest.h>

#include <ignition/gazebo/Link.hh>
#include <ignition/gazebo/Model.hh>
#include <ignition/gazebo/TestFixture.hh>
#include <ignition/gazebo/Util.hh>
#include <ignition/gazebo/World.hh>
#include <ignition/math/Angle.hh>
#include <ignition/transport/Node.hh>

#include "lrauv_command.pb.h"
#include "lrauv_state.pb.h"

#include "TestConstants.hh"

using namespace std::chrono_literals;

/// \brief Helper function to get the absolute difference between 2 angles.
/// The result is normalized to [-pi, pi].
/// \param[in] _a First angle
double angleDiff(double _a, double _b)
{
  auto diff = ignition::math::Angle(_a - _b);
  diff.Normalize();
  return diff.Radian();
}

/// \brief Convenient fixture that provides boilerplate code common to most
/// LRAUV tests.
class LrauvTestFixture : public ::testing::Test
{
  // Documentation inherited
  protected: void SetUp() override
  {
    ignition::common::Console::SetVerbosity(4);

    // Setup transport
    auto commandTopic = "/tethys/command_topic";
    this->commandPub =
      this->node.Advertise<lrauv_ignition_plugins::msgs::LRAUVCommand>(
      commandTopic);

    auto stateTopic = "/tethys/state_topic";
    this->node.Subscribe(stateTopic, &LrauvTestFixture::OnState, this);

    // Setup fixture
    this->fixture = std::make_unique<ignition::gazebo::TestFixture>(
        ignition::common::joinPaths(
        std::string(PROJECT_SOURCE_PATH), "worlds", "buoyant_tethys.sdf"));

    fixture->OnPostUpdate(
      [&](const ignition::gazebo::UpdateInfo &_info,
      const ignition::gazebo::EntityComponentManager &_ecm)
      {
        this->dt = _info.dt;

        auto worldEntity = ignition::gazebo::worldEntity(_ecm);
        ignition::gazebo::World world(worldEntity);

        auto modelEntity = world.ModelByName(_ecm, "tethys");
        EXPECT_NE(ignition::gazebo::kNullEntity, modelEntity);

        this->tethysPoses.push_back(
            ignition::gazebo::worldPose(modelEntity, _ecm));

        ignition::gazebo::Model model(modelEntity);
        auto linkEntity = model.LinkByName(_ecm, "base_link");
        EXPECT_NE(ignition::gazebo::kNullEntity, linkEntity);

        ignition::gazebo::Link link(linkEntity);
        auto linkVel = link.WorldLinearVelocity(_ecm);
        EXPECT_TRUE(linkVel.has_value());
        tethysLinearVel.push_back(linkVel.value());

        this->iterations++;
      });
    fixture->Finalize();
  }

  /// \brief Keep publishing a command while a condition is met or it times out
  /// \param[in] _msg Command to be published
  /// \param[in] _continue Function that returns true if we should keep
  /// publishing, that is, something that is initially true but should become
  /// false as the command is processed.
  public: void PublishCommandWhile(
      const lrauv_ignition_plugins::msgs::LRAUVCommand &_msg,
      std::function<bool()> _continue)
  {
    int maxSleep{30};
    int sleep{0};
    for (; sleep < maxSleep && _continue(); ++sleep)
    {
      this->commandPub.Publish(_msg);
      this->fixture->Server()->Run(true, 300, false);
      std::this_thread::sleep_for(100ms);
    }
    EXPECT_LT(sleep, maxSleep);
  }

  /// Callback function for state from TethysComm
  /// \param[in] _msg State message
  private: void OnState(const lrauv_ignition_plugins::msgs::LRAUVState &_msg)
  {
    this->stateMsgs.push_back(_msg);
  }

  /// \brief Check that a pose is within a given range.
  /// \param[in] _index Pose index in tethysPoses
  /// \param[in] _refPose Reference pose
  /// \param[in] _posTols Tolerances for X, Y, Z
  /// \param[in] _rotTols Tolerances for Roll, Pitch, Yaw
  public: void CheckRange(int _index, const ignition::math::Pose3d &_refPose,
      const ignition::math::Vector3d &_posTols,
      const ignition::math::Vector3d &_rotTols)
  {
    EXPECT_LE(_refPose.Pos().X() - _posTols[0], this->tethysPoses[_index].X()) <<
        "Index: " << _index << ", X, reference: " << _refPose.Pos().X();
    EXPECT_GE(_refPose.Pos().X() + _posTols[0], this->tethysPoses[_index].X()) <<
        "Index: " << _index << ", X, reference: " << _refPose.Pos().X();

    EXPECT_LE(_refPose.Pos().Y() - _posTols[1], this->tethysPoses[_index].Y()) <<
        "Index: " << _index << ", Y, reference: " << _refPose.Pos().Y();
    EXPECT_GE(_refPose.Pos().Y() + _posTols[1], this->tethysPoses[_index].Y()) <<
        "Index: " << _index << ", Y, reference: " << _refPose.Pos().Y();

    EXPECT_LE(_refPose.Pos().Z() - _posTols[2], this->tethysPoses[_index].Z()) <<
        "Index: " << _index << ", Z, reference: " << _refPose.Pos().Z();
    EXPECT_GE(_refPose.Pos().Z() + _posTols[2], this->tethysPoses[_index].Z()) <<
        "Index: " << _index << ", Z, reference: " << _refPose.Pos().Z();

    auto diffRoll = abs(angleDiff(_refPose.Rot().Roll(),
        this->tethysPoses[_index].Rot().Roll()));
    EXPECT_LE(diffRoll, _rotTols[0]) <<
        "Index: " << _index << ", Roll, difference: " << diffRoll;

    auto diffPitch = abs(angleDiff(_refPose.Rot().Pitch(),
        this->tethysPoses[_index].Rot().Pitch()));
    EXPECT_LE(diffPitch, _rotTols[1]) <<
        "Index: " << _index << ", Pitch, difference: " << diffPitch;

    auto diffYaw = abs(angleDiff(_refPose.Rot().Yaw(),
        this->tethysPoses[_index].Rot().Yaw()));
    EXPECT_LE(diffYaw, _rotTols[2]) <<
        "Index: " << _index << ", Yaw, difference: " << diffYaw;
  }

  /// \brief Check that a pose is within a given range.
  /// \param[in] _index Pose index in tethysPoses
  /// \param[in] _refPose Reference pose
  /// \param[in] _tols Tolerances for position (X) and rotation (Y)
  public: void CheckRange(int _index, const ignition::math::Pose3d &_refPose,
      const ignition::math::Vector2d &_tols = {0.25, 0.1})
  {
    this->CheckRange(_index, _refPose, {_tols.X(), _tols.X(), _tols.X()},
        {_tols.Y(), _tols.Y(), _tols.Y()});
  };

  /// \brief Get a process' PID based on its name
  /// \param[in] _partialProcessName Part of the process name
  public: static pid_t GetPID(const std::string &_partialProcessName)
  {
    char buf[512];
    std::string cmd{"pgrep -f '" + _partialProcessName + "'"};
    FILE *pipe = popen(cmd.c_str(), "r");

    fgets(buf, 512, pipe);
    pid_t pid = strtoul(buf, NULL, 10);

    pclose(pipe);

    return pid;
  }

  /// \brief Spin up a new process and execute the LRAUV controller.
  /// \param[in] _mission Mission to run
  /// \param[out] _running Flag to indicate whether the controller is running.
  public: static void ExecLRAUV(const std::string &_mission,
      std::atomic<bool> &_running)
  {
    std::string cmd = std::string(LRAUV_APP_PATH) + "/bin/LRAUV -x 'run " +
        std::string(LRAUV_APP_PATH) + _mission + " quitAtEnd' 2>&1";

    ignmsg << "Running command [" << cmd << "]" << std::endl;

    FILE *pipe = popen(cmd.c_str(), "r");

    if (!pipe)
    {
      ignerr << "Failed to run command [" << cmd << "]." << std::endl;
      return;
    }

<<<<<<< HEAD
    char buffer[256];
    while (!feof(pipe))
    {
      if (fgets(buffer, 256, pipe) != nullptr)
=======
    char buffer[512];
    while (!feof(pipe))
    {
      if (fgets(buffer, 512, pipe) != nullptr)
>>>>>>> cf866f5b
      {
        igndbg << "CMD OUTPUT: " << buffer << std::endl;

        // FIXME: LRAUV app hangs after quit, so force close it
        // See https://github.com/osrf/lrauv/issues/83
        std::string bufferStr{buffer};

        std::string error{"ERROR"};
        if (auto found = bufferStr.find(error) != std::string::npos)
        {
          ignerr << "LRAUV Application reported error:" << std::endl
            << buffer << "\n";
        }

        std::string quit{">quit\n"};
        if (auto found = bufferStr.find(quit) != std::string::npos)
        {
          ignmsg << "Quitting application" << std::endl;
          break;
        }
      }
    }

    for (auto process : {"sh.*bin/LRAUV", "bin/LRAUV"})
    {
      auto pid = GetPID(process);

      if (pid == 0)
      {
        ignerr << "Failed to kill process [" << process << "]" << std::endl;
        continue;
      }

      ignmsg << "Killing process [" << process << "] with pid [" << pid << "]" << std::endl;
      kill(pid, 9);
    }

    pclose(pipe);

    ignmsg << "Completed command [" << cmd << "]" << std::endl;

    _running = false;
  }

  /// \brief How many times has OnPostUpdate been run
  public: unsigned int iterations{0u};

  /// \brief Latest simulation time step.
  public: std::chrono::steady_clock::duration dt{0};

  /// \brief All tethys world poses in order
  public: std::vector<ignition::math::Pose3d> tethysPoses;

  /// \brief All tethys linear velocities in order
  public: std::vector<ignition::math::Vector3d> tethysLinearVel;

  /// \brief All state messages in order
  public: std::vector<lrauv_ignition_plugins::msgs::LRAUVState> stateMsgs;

  /// \brief Test fixture
  public: std::unique_ptr<ignition::gazebo::TestFixture> fixture{nullptr};

  /// \brief Node for communication
  public: ignition::transport::Node node;

  /// \brief Publishes commands
  public: ignition::transport::Node::Publisher commandPub;
};
#endif<|MERGE_RESOLUTION|>--- conflicted
+++ resolved
@@ -215,17 +215,10 @@
       return;
     }
 
-<<<<<<< HEAD
-    char buffer[256];
-    while (!feof(pipe))
-    {
-      if (fgets(buffer, 256, pipe) != nullptr)
-=======
     char buffer[512];
     while (!feof(pipe))
     {
       if (fgets(buffer, 512, pipe) != nullptr)
->>>>>>> cf866f5b
       {
         igndbg << "CMD OUTPUT: " << buffer << std::endl;
 
