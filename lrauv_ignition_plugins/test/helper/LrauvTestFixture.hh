/*
 * Copyright (C) 2021 Open Source Robotics Foundation
 *
 * Licensed under the Apache License, Version 2.0 (the "License");
 * you may not use this file except in compliance with the License.
 * You may obtain a copy of the License at
 *
 *     http://www.apache.org/licenses/LICENSE-2.0
 *
 * Unless required by applicable law or agreed to in writing, software
 * distributed under the License is distributed on an "AS IS" BASIS,
 * WITHOUT WARRANTIES OR CONDITIONS OF ANY KIND, either express or implied.
 * See the License for the specific language governing permissions and
 * limitations under the License.
 *
*/

/*
 * Development of this module has been funded by the Monterey Bay Aquarium
 * Research Institute (MBARI) and the David and Lucile Packard Foundation
 */

#ifndef LRAUVIGNITIONPLUGINS_LRAUVTESTFIXTURE_HH_
#define LRAUVIGNITIONPLUGINS_LRAUVTESTFIXTURE_HH_

#include <gtest/gtest.h>

#include <ignition/gazebo/Link.hh>
#include <ignition/gazebo/Model.hh>
#include <ignition/gazebo/TestFixture.hh>
#include <ignition/gazebo/Util.hh>
#include <ignition/gazebo/World.hh>
#include <ignition/math/Angle.hh>
#include <ignition/transport/Node.hh>

#include "lrauv_command.pb.h"
#include "lrauv_state.pb.h"

#include "TestConstants.hh"

using namespace std::chrono_literals;

/// \brief Helper function to get the absolute difference between 2 angles.
/// The result is normalized to [-pi, pi].
/// \param[in] _a First angle
double angleDiff(double _a, double _b)
{
  auto diff = ignition::math::Angle(_a - _b);
  diff.Normalize();
  return diff.Radian();
}

/// \brief Abstract base class for fixture that provides boilerplate code common
/// to most LRAUV tests.
class LrauvTestFixtureBase : public ::testing::Test
{
  /// Setup the specified world.
  /// \param[in] _worldName Name of the world to load.
  public: void SetUp(const std::string &_worldName)
  {
    ignition::common::Console::SetVerbosity(4);

    // Setup transport
    auto commandTopic = "/tethys/command_topic";
    this->commandPub =
      this->node.Advertise<lrauv_ignition_plugins::msgs::LRAUVCommand>(
      commandTopic);

    auto stateTopic = "/tethys/state_topic";
    this->node.Subscribe(stateTopic, &LrauvTestFixtureBase::OnState, this);

    // Setup fixture
    this->fixture = std::make_unique<ignition::gazebo::TestFixture>(
        ignition::common::joinPaths(
        std::string(PROJECT_SOURCE_PATH), "worlds", _worldName));

    fixture->OnPostUpdate(
      [&](const ignition::gazebo::UpdateInfo &_info,
      const ignition::gazebo::EntityComponentManager &_ecm)
      {
        this->dt = _info.dt;

        auto worldEntity = ignition::gazebo::worldEntity(_ecm);
        ignition::gazebo::World world(worldEntity);

        auto modelEntity = world.ModelByName(_ecm, "tethys");
        EXPECT_NE(ignition::gazebo::kNullEntity, modelEntity);

        this->tethysPoses.push_back(
            ignition::gazebo::worldPose(modelEntity, _ecm));

        ignition::gazebo::Model model(modelEntity);
        auto linkEntity = model.LinkByName(_ecm, "base_link");
        EXPECT_NE(ignition::gazebo::kNullEntity, linkEntity);

        ignition::gazebo::Link link(linkEntity);
        auto linkVel = link.WorldLinearVelocity(_ecm);
        EXPECT_TRUE(linkVel.has_value());
        tethysLinearVel.push_back(linkVel.value());

        auto linkAngVel = link.WorldAngularVelocity(_ecm);
        EXPECT_TRUE(linkAngVel.has_value());
        tethysAngularVel.push_back(linkAngVel.value());

        this->iterations++;
      });
    fixture->Finalize();
  }

  /// \brief Keep publishing a command while a condition is met or it times out
  /// \param[in] _msg Command to be published
  /// \param[in] _continue Function that returns true if we should keep
  /// publishing, that is, something that is initially true but should become
  /// false as the command is processed.
  public: void PublishCommandWhile(
      const lrauv_ignition_plugins::msgs::LRAUVCommand &_msg,
      std::function<bool()> _continue)
  {
    int maxSleep{30};
    int sleep{0};
    for (; sleep < maxSleep && _continue(); ++sleep)
    {
      this->commandPub.Publish(_msg);
      this->fixture->Server()->Run(true, 300, false);
      std::this_thread::sleep_for(100ms);
    }
    EXPECT_LT(sleep, maxSleep);
  }

  /// Callback function for state from TethysComm
  /// \param[in] _msg State message
  private: void OnState(const lrauv_ignition_plugins::msgs::LRAUVState &_msg)
  {
    this->stateMsgs.push_back(_msg);
  }

  /// \brief Check that a pose is within a given range.
  /// \param[in] _index Pose index in tethysPoses
  /// \param[in] _refPose Reference pose
  /// \param[in] _posTols Tolerances for X, Y, Z
  /// \param[in] _rotTols Tolerances for Roll, Pitch, Yaw
  public: void CheckRange(int _index, const ignition::math::Pose3d &_refPose,
      const ignition::math::Vector3d &_posTols,
      const ignition::math::Vector3d &_rotTols)
  {
    EXPECT_LE(_refPose.Pos().X() - _posTols[0], this->tethysPoses[_index].X()) <<
        "Index: " << _index << ", X, reference: " << _refPose.Pos().X();
    EXPECT_GE(_refPose.Pos().X() + _posTols[0], this->tethysPoses[_index].X()) <<
        "Index: " << _index << ", X, reference: " << _refPose.Pos().X();

    EXPECT_LE(_refPose.Pos().Y() - _posTols[1], this->tethysPoses[_index].Y()) <<
        "Index: " << _index << ", Y, reference: " << _refPose.Pos().Y();
    EXPECT_GE(_refPose.Pos().Y() + _posTols[1], this->tethysPoses[_index].Y()) <<
        "Index: " << _index << ", Y, reference: " << _refPose.Pos().Y();

    EXPECT_LE(_refPose.Pos().Z() - _posTols[2], this->tethysPoses[_index].Z()) <<
        "Index: " << _index << ", Z, reference: " << _refPose.Pos().Z();
    EXPECT_GE(_refPose.Pos().Z() + _posTols[2], this->tethysPoses[_index].Z()) <<
        "Index: " << _index << ", Z, reference: " << _refPose.Pos().Z();

    auto diffRoll = abs(angleDiff(_refPose.Rot().Roll(),
        this->tethysPoses[_index].Rot().Roll()));
    EXPECT_LE(diffRoll, _rotTols[0]) <<
        "Index: " << _index << ", Roll, difference: " << diffRoll;

    auto diffPitch = abs(angleDiff(_refPose.Rot().Pitch(),
        this->tethysPoses[_index].Rot().Pitch()));
    EXPECT_LE(diffPitch, _rotTols[1]) <<
        "Index: " << _index << ", Pitch, difference: " << diffPitch;

    auto diffYaw = abs(angleDiff(_refPose.Rot().Yaw(),
        this->tethysPoses[_index].Rot().Yaw()));
    EXPECT_LE(diffYaw, _rotTols[2]) <<
        "Index: " << _index << ", Yaw, difference: " << diffYaw;
  }

  /// \brief Check that a pose is within a given range.
  /// \param[in] _index Pose index in tethysPoses
  /// \param[in] _refPose Reference pose
  /// \param[in] _tols Tolerances for position (X) and rotation (Y)
  public: void CheckRange(int _index, const ignition::math::Pose3d &_refPose,
      const ignition::math::Vector2d &_tols = {0.25, 0.1})
  {
    this->CheckRange(_index, _refPose, {_tols.X(), _tols.X(), _tols.X()},
        {_tols.Y(), _tols.Y(), _tols.Y()});
  };

  /// \brief Get a process' PID based on its name
  /// \param[in] _partialProcessName Part of the process name
  public: static pid_t GetPID(const std::string &_partialProcessName)
  {
    char buf[512];
    std::string cmd{"pgrep -f '" + _partialProcessName + "'"};
    FILE *pipe = popen(cmd.c_str(), "r");

    fgets(buf, 512, pipe);
    pid_t pid = strtoul(buf, NULL, 10);

    pclose(pipe);

    return pid;
  }

  /// \brief Spin up a new process and execute the LRAUV controller.
  /// \param[in] _mission Mission to run
  /// \param[out] _running Flag to indicate whether the controller is running.
  public: static void ExecLRAUV(const std::string &_mission,
      std::atomic<bool> &_running)
  {
    std::string cmd = std::string(LRAUV_APP_PATH) + "/bin/LRAUV -x 'run " +
        std::string(LRAUV_APP_PATH) + _mission + " quitAtEnd' 2>&1";

    ignmsg << "Running command [" << cmd << "]" << std::endl;

    FILE *pipe = popen(cmd.c_str(), "r");

    if (!pipe)
    {
      ignerr << "Failed to run command [" << cmd << "]." << std::endl;
      return;
    }

    char buffer[512];
    while (fgets(buffer, 512, pipe) != nullptr)
    {
      igndbg << "CMD OUTPUT: " << buffer << std::endl;

      // FIXME: LRAUV app hangs after quit, so force close it
      // See https://github.com/osrf/lrauv/issues/83
      std::string bufferStr{buffer};

      std::string error{"ERROR"};
      std::string critical{"CRITICAL"};
      if (bufferStr.find(error) != std::string::npos ||
          bufferStr.find(critical) != std::string::npos)
      {
        ignerr << buffer << "\n";
      }

      std::string quit{"Stop Mission called by Supervisor::terminate\n"};
      if (bufferStr.find(quit) != std::string::npos)
      {
        ignmsg << "Quitting application" << std::endl;
        break;
      }
    }

    KillLRAUV();

    pclose(pipe);

    ignmsg << "Completed command [" << cmd << "]" << std::endl;

    _running = false;
  }

  /// \brief Kill all LRAUV processes.
  /// \return True if some process was killed.
  public: static bool KillLRAUV()
  {
    bool killed{false};
    for (auto process : {"sh.*bin/LRAUV", "bin/LRAUV"})
    {
      auto pid = GetPID(process);

      if (pid == 0)
      {
        ignerr << "Failed to kill process [" << process << "]" << std::endl;
        continue;
      }

      ignmsg << "Killing process [" << process << "] with pid [" << pid << "]" << std::endl;
      kill(pid, 9);
      killed = true;
    }
    return killed;
  }

  /// \brief How many times has OnPostUpdate been run
  public: unsigned int iterations{0u};

  /// \brief Latest simulation time step.
  public: std::chrono::steady_clock::duration dt{0};

  /// \brief All tethys world poses in order
  public: std::vector<ignition::math::Pose3d> tethysPoses;

  /// \brief All tethys linear velocities in order
  public: std::vector<ignition::math::Vector3d> tethysLinearVel;

  /// \brief All tethys angular velocities in order
  public: std::vector<ignition::math::Vector3d> tethysAngularVel;

  /// \brief All state messages in order
  public: std::vector<lrauv_ignition_plugins::msgs::LRAUVState> stateMsgs;

  /// \brief Test fixture
  public: std::unique_ptr<ignition::gazebo::TestFixture> fixture{nullptr};

  /// \brief Node for communication
  public: ignition::transport::Node node;

  /// \brief Publishes commands
  public: ignition::transport::Node::Publisher commandPub;
};


/// \brief Loads the default "buyant_tethys.sdf" world.
class LrauvTestFixture : public LrauvTestFixtureBase
{
  // Documentation inherited
  protected: void SetUp() override
  {
    LrauvTestFixtureBase::SetUp("buoyant_tethys.sdf");
  }
};

<<<<<<< HEAD
/// \brief Loads the default "buyant_tethys_At_depth.sdf" world.
/// This world has the robot start at a certain depth.
=======
/// \brief Loads the default "buoyant_tethys_at_depth.sdf" world.
>>>>>>> 4dd6a1d3
class LrauvTestFixtureAtDepth : public LrauvTestFixtureBase
{
  /// Documentation inherited
  protected: void SetUp() override
  {
    LrauvTestFixtureBase::SetUp("buoyant_tethys_at_depth.sdf");
  }
};
#endif<|MERGE_RESOLUTION|>--- conflicted
+++ resolved
@@ -315,12 +315,8 @@
   }
 };
 
-<<<<<<< HEAD
 /// \brief Loads the default "buyant_tethys_At_depth.sdf" world.
 /// This world has the robot start at a certain depth.
-=======
-/// \brief Loads the default "buoyant_tethys_at_depth.sdf" world.
->>>>>>> 4dd6a1d3
 class LrauvTestFixtureAtDepth : public LrauvTestFixtureBase
 {
   /// Documentation inherited
