--- conflicted
+++ resolved
@@ -144,26 +144,15 @@
   ignition::math::Angle lat2 = IGN_DTOR(20.1);
   ignition::math::Angle lon2 = IGN_DTOR(20.1);
   double depth2 = 10.0;
-<<<<<<< HEAD
-  ignition::math::Angle roll2 = IGN_DTOR(5);
-  ignition::math::Angle pitch2 = IGN_DTOR(10);
-  ignition::math::Angle yaw2 = IGN_DTOR(45);
-=======
   ignition::math::Angle yaw2 = IGN_DTOR(180);
->>>>>>> 1348bfa9
   {
     lrauv_ignition_plugins::msgs::LRAUVInit spawnMsg;
     spawnMsg.mutable_id_()->set_data("vehicle2");
     spawnMsg.set_initlat_(lat2.Degree());
     spawnMsg.set_initlon_(lon2.Degree());
     spawnMsg.set_initz_(depth2);
-<<<<<<< HEAD
-    spawnMsg.set_initroll_(roll2.Radian());
-    spawnMsg.set_initpitch_(pitch2.Radian());
-=======
     spawnMsg.set_initroll_(0.0);
     spawnMsg.set_initpitch_(0.0);
->>>>>>> 1348bfa9
     spawnMsg.set_initheading_(yaw2.Radian());
 
     spawnPub.Publish(spawnMsg);
@@ -185,17 +174,6 @@
   EXPECT_LT(0, poses2.size());
   EXPECT_LT(1, latLon1.size());
   EXPECT_LT(0, latLon2.size());
-<<<<<<< HEAD
-
-  // Check vehicle positions
-  double tightTol{1e-5};
-  EXPECT_NEAR(0.0, poses1.back().Pos().X(), tightTol);
-  EXPECT_NEAR(0.0, poses1.back().Pos().Y(), tightTol);
-  EXPECT_NEAR(0.0, poses1.back().Pos().Z(), tightTol);
-  EXPECT_NEAR(0.0, poses1.back().Rot().Roll(), tightTol);
-  EXPECT_NEAR(0.0, poses1.back().Rot().Pitch(), tightTol);
-  EXPECT_NEAR(0.0, poses1.back().Rot().Yaw(), tightTol);
-=======
 
   double tightTol{1e-5};
 
@@ -208,7 +186,6 @@
   EXPECT_NEAR(0.0, poses1.back().Rot().Roll(), tightTol);
   EXPECT_NEAR(0.0, poses1.back().Rot().Pitch(), tightTol);
   EXPECT_NEAR(-IGN_PI*0.5, poses1.back().Rot().Yaw(), tightTol);
->>>>>>> 1348bfa9
 
   EXPECT_NEAR(lat1.Degree(), latLon1.back().X(), tightTol);
   EXPECT_NEAR(lon1.Degree(), latLon1.back().Y(), tightTol);
@@ -227,21 +204,13 @@
   EXPECT_NEAR(expectedPos2.X(), poses2.back().Pos().X(), latLonTol);
   EXPECT_NEAR(expectedPos2.Y(), poses2.back().Pos().Y(), latLonTol);
   EXPECT_NEAR(expectedPos2.Z() - depth2, poses2.back().Pos().Z(), latLonTol);
-<<<<<<< HEAD
-  EXPECT_NEAR(roll2.Radian(), poses2.back().Rot().Roll(), tightTol);
-  EXPECT_NEAR(yaw2.Radian(), poses2.back().Rot().Yaw(), tightTol);
-=======
->>>>>>> 1348bfa9
 
   EXPECT_NEAR(lat2.Degree(), latLon2.back().X(), tightTol);
   EXPECT_NEAR(lon2.Degree(), latLon2.back().Y(), tightTol);
   EXPECT_NEAR(-depth2, latLon2.back().Z(), tightTol);
-<<<<<<< HEAD
-=======
 
   // For the West-defaulting-vehicle to face South, it has a 90 degree yaw in ENU
   EXPECT_NEAR(0.0, poses2.back().Rot().Roll(), tightTol);
   EXPECT_NEAR(0.0, poses2.back().Rot().Pitch(), tightTol);
   EXPECT_NEAR(IGN_DTOR(90), poses2.back().Rot().Yaw(), tightTol);
->>>>>>> 1348bfa9
 }
