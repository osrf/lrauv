/*
 * Copyright (C) 2021 Open Source Robotics Foundation
 *
 * Licensed under the Apache License, Version 2.0 (the "License");
 * you may not use this file except in compliance with the License.
 * You may obtain a copy of the License at
 *
 *     http://www.apache.org/licenses/LICENSE-2.0
 *
 * Unless required by applicable law or agreed to in writing, software
 * distributed under the License is distributed on an "AS IS" BASIS,
 * WITHOUT WARRANTIES OR CONDITIONS OF ANY KIND, either express or implied.
 * See the License for the specific language governing permissions and
 * limitations under the License.
 *
 */

/*
 * Development of this module has been funded by the Monterey Bay Aquarium
 * Research Institute (MBARI) and the David and Lucile Packard Foundation
 */

#include <chrono>
#include <thread>
#include <gtest/gtest.h>

#include <ignition/gazebo/TestFixture.hh>
#include <ignition/gazebo/Util.hh>
#include <ignition/gazebo/World.hh>
#include <ignition/math/SphericalCoordinates.hh>
#include <ignition/transport/Node.hh>

#include "lrauv_init.pb.h"

#include "TestConstants.hh"

//////////////////////////////////////////////////
TEST(SpawnTest, Spawn)
{
  ignition::common::Console::SetVerbosity(4);

  // Setup fixture
  auto fixture = std::make_unique<ignition::gazebo::TestFixture>(
      ignition::common::joinPaths(
      std::string(PROJECT_SOURCE_PATH), "worlds", "empty_environment.sdf"));

  ignition::gazebo::Entity vehicle1{ignition::gazebo::kNullEntity};
  ignition::gazebo::Entity vehicle2{ignition::gazebo::kNullEntity};
  unsigned int iterations{0u};
  std::vector<ignition::math::Pose3d> poses1;
  std::vector<ignition::math::Pose3d> poses2;
  std::vector<ignition::math::Vector3d> latLon1;
  std::vector<ignition::math::Vector3d> latLon2;

  fixture->OnPostUpdate(
    [&](const ignition::gazebo::UpdateInfo &_info,
    const ignition::gazebo::EntityComponentManager &_ecm)
    {
      auto worldEntity = ignition::gazebo::worldEntity(_ecm);
      ignition::gazebo::World world(worldEntity);

      vehicle1 = world.ModelByName(_ecm, "vehicle1");
      if (ignition::gazebo::kNullEntity != vehicle1)
      {
        poses1.push_back(ignition::gazebo::worldPose(vehicle1, _ecm));

        auto latLon = ignition::gazebo::sphericalCoordinates(vehicle1, _ecm);
        EXPECT_TRUE(latLon);
        latLon1.push_back(latLon.value());
      }

      vehicle2 = world.ModelByName(_ecm, "vehicle2");
      if (ignition::gazebo::kNullEntity != vehicle2)
      {
        poses2.push_back(ignition::gazebo::worldPose(vehicle2, _ecm));

        auto latLon = ignition::gazebo::sphericalCoordinates(vehicle2, _ecm);
        EXPECT_TRUE(latLon);
        latLon2.push_back(latLon.value());
      }

      iterations++;
    });
  fixture->Finalize();

  // Check that vehicles don't exist
  fixture->Server()->Run(true, 100, false);
  EXPECT_EQ(ignition::gazebo::kNullEntity, vehicle1);
  EXPECT_EQ(ignition::gazebo::kNullEntity, vehicle2);
  EXPECT_EQ(100, iterations);
  EXPECT_EQ(0, poses1.size());
  EXPECT_EQ(0, poses2.size());
  EXPECT_EQ(0, latLon1.size());
  EXPECT_EQ(0, latLon2.size());

  // Spawn first vehicle
  ignition::transport::Node node;
  auto spawnPub = node.Advertise<lrauv_ignition_plugins::msgs::LRAUVInit>(
    "/lrauv/init");

  int sleep{0};
  int maxSleep{30};
  for (; !spawnPub.HasConnections() && sleep < maxSleep; ++sleep)
  {
    std::this_thread::sleep_for(std::chrono::milliseconds(100));
  }
  ASSERT_LT(sleep, maxSleep);

  ignition::math::Angle lat1 = IGN_DTOR(20.0);
  ignition::math::Angle lon1 = IGN_DTOR(20.0);
  {
    lrauv_ignition_plugins::msgs::LRAUVInit spawnMsg;
    spawnMsg.mutable_id_()->set_data("vehicle1");
    spawnMsg.set_initlat_(lat1.Degree());
    spawnMsg.set_initlon_(lon1.Degree());

    spawnPub.Publish(spawnMsg);
  }

  // Check that vehicle was spawned
  fixture->Server()->Run(true, 100, false);
  EXPECT_NE(ignition::gazebo::kNullEntity, vehicle1);
  EXPECT_EQ(ignition::gazebo::kNullEntity, vehicle2);
  EXPECT_EQ(200, iterations);
  EXPECT_LT(50, poses1.size());
  EXPECT_EQ(0, poses2.size());
  EXPECT_LT(50, latLon1.size());
  EXPECT_EQ(0, latLon2.size());

  // Spawn second vehicle

  ignition::math::Angle lat2 = IGN_DTOR(20.1);
  ignition::math::Angle lon2 = IGN_DTOR(20.1);
  {
    lrauv_ignition_plugins::msgs::LRAUVInit spawnMsg;
    spawnMsg.mutable_id_()->set_data("vehicle2");
    spawnMsg.set_initlat_(lat2.Degree());
    spawnMsg.set_initlon_(lon2.Degree());

    spawnPub.Publish(spawnMsg);
  }

  // FIXME(anyone): Ideally all axes would have a tight tolerance, but depth
  // and pitch are currently unstable, see
  // https://github.com/osrf/lrauv/issues/49
  double tightTol{1e-5};
<<<<<<< HEAD
  double depthTol{4e-2};
=======
  double depthTol{0.1};
>>>>>>> 008d2428
  double pitchTol{1e-2};

  // Check that vehicles were spawned
  fixture->Server()->Run(true, 100, false);
  EXPECT_NE(ignition::gazebo::kNullEntity, vehicle1);
  EXPECT_NE(ignition::gazebo::kNullEntity, vehicle2);
  EXPECT_EQ(300, iterations);
  EXPECT_LT(150, poses1.size());
  EXPECT_LT(50, poses2.size());
  EXPECT_LT(150, latLon1.size());
  EXPECT_LT(50, latLon2.size());

  // Check vehicle positions
  EXPECT_NEAR(0.0, poses1.back().Pos().X(), tightTol);
  EXPECT_NEAR(0.0, poses1.back().Pos().Y(), tightTol);
  EXPECT_NEAR(0.0, poses1.back().Pos().Z(), depthTol);
  EXPECT_NEAR(0.0, poses1.back().Rot().Roll(), tightTol);
  EXPECT_NEAR(0.0, poses1.back().Rot().Pitch(), pitchTol);
  EXPECT_NEAR(0.0, poses1.back().Rot().Yaw(), tightTol);

  EXPECT_NEAR(lat1.Degree(), latLon1.back().X(), tightTol);
  EXPECT_NEAR(lon1.Degree(), latLon1.back().Y(), tightTol);
  EXPECT_NEAR(0.0, latLon1.back().Z(), depthTol);

  ignition::math::SphericalCoordinates sc;
  sc.SetLatitudeReference(lat1);
  sc.SetLongitudeReference(lon1);
  auto expectedPos2 = sc.PositionTransform(
      {lat2.Radian(), lon2.Radian(), 0.0},
      ignition::math::SphericalCoordinates::SPHERICAL,
      ignition::math::SphericalCoordinates::LOCAL2);
  EXPECT_NEAR(expectedPos2.X(), poses2.back().Pos().X(), tightTol);
  EXPECT_NEAR(expectedPos2.Y(), poses2.back().Pos().Y(), tightTol);
  EXPECT_NEAR(expectedPos2.Z(), poses2.back().Pos().Z(), depthTol);
  EXPECT_NEAR(0.0, poses2.back().Rot().Roll(), tightTol);
  EXPECT_NEAR(0.0, poses2.back().Rot().Pitch(), pitchTol);
  EXPECT_NEAR(0.0, poses2.back().Rot().Yaw(), tightTol);

  EXPECT_NEAR(lat2.Degree(), latLon2.back().X(), tightTol);
  EXPECT_NEAR(lon2.Degree(), latLon2.back().Y(), tightTol);
  EXPECT_NEAR(0.0, latLon2.back().Z(), depthTol);
}
<|MERGE_RESOLUTION|>--- conflicted
+++ resolved
@@ -144,11 +144,7 @@
   // and pitch are currently unstable, see
   // https://github.com/osrf/lrauv/issues/49
   double tightTol{1e-5};
-<<<<<<< HEAD
-  double depthTol{4e-2};
-=======
   double depthTol{0.1};
->>>>>>> 008d2428
   double pitchTol{1e-2};
 
   // Check that vehicles were spawned
