/*
 * Copyright (C) 2021 Open Source Robotics Foundation
 *
 * Licensed under the Apache License, Version 2.0 (the "License");
 * you may not use this file except in compliance with the License.
 * You may obtain a copy of the License at
 *
 *     http://www.apache.org/licenses/LICENSE-2.0
 *
 * Unless required by applicable law or agreed to in writing, software
 * distributed under the License is distributed on an "AS IS" BASIS,
 * WITHOUT WARRANTIES OR CONDITIONS OF ANY KIND, either express or implied.
 * See the License for the specific language governing permissions and
 * limitations under the License.
 *
 */

/*
 * Development of this module has been funded by the Monterey Bay Aquarium
 * Research Institute (MBARI) and the David and Lucile Packard Foundation
 */

#include <chrono>
#include <gtest/gtest.h>

#include <ignition/common/Filesystem.hh>

#include "helper/LrauvTestFixture.hh"

//////////////////////////////////////////////////
TEST_F(LrauvTestFixture, DepthVBS)
{
  // Reduce terminal output
  ignition::common::Console::SetVerbosity(3);

  ignition::common::chdir(std::string(LRAUV_APP_PATH));

  // Get initial X
  this->fixture->Server()->Run(true, 10, false);
  EXPECT_EQ(10, this->iterations);
  EXPECT_EQ(10, this->tethysPoses.size());
  EXPECT_NEAR(0.0, this->tethysPoses.back().Pos().X(), 1e-6);

  // Run non blocking
  this->fixture->Server()->Run(false, 0, false);

  // Launch mission
  std::atomic<bool> lrauvRunning{true};
  std::thread lrauvThread([&]()
  {
    LrauvTestFixture::ExecLRAUV(
        "/Missions/RegressionTests/IgnitionTests/testDepthVBS.xml",
        lrauvRunning);
  });

  // Run enough iterations (chosen empirically) to reach steady state, then kill
  // the controller
  int targetIterations{28000};
  int maxSleep{100};
  int sleep{0};
  for (; sleep < maxSleep && lrauvRunning && this->iterations < targetIterations; ++sleep)
  {
    igndbg << "Ran [" << this->iterations << "] iterations." << std::endl;
    std::this_thread::sleep_for(1s);
  }
  EXPECT_LT(sleep, maxSleep);
  ASSERT_LT(targetIterations, this->tethysPoses.size());

  LrauvTestFixture::KillLRAUV();
  lrauvThread.join();

  ignmsg << "Logged [" << this->tethysPoses.size() << "] poses" << std::endl;

<<<<<<< HEAD
  // Uncomment to get new expectations
  // for (int i = 2000; i <= targetIterations; i += 2000)
  // {
  //   auto pose = this->tethysPoses[i];
  //   std::cout << "this->CheckRange(" << i << ", {"
  //       << std::setprecision(2) << std::fixed
  //       << pose.Pos().X() << ", "
  //       << pose.Pos().Y() << ", "
  //       << pose.Pos().Z() << ", "
  //       << pose.Rot().Roll() << ", "
  //       << pose.Rot().Pitch() << ", "
  //       << pose.Rot().Yaw() << "}, {12.0, 3.14});"
  //       << std::endl;
  // }
=======
  int maxIterations{28000};
  ASSERT_LT(maxIterations, this->tethysPoses.size());
>>>>>>> e9d5bc4f

  ignition::math::Vector3d maxVel(0, 0, 0);
  for (int i = 1; i <= this->tethysPoses.size(); i ++)
  {
    // Vehicle roll should be constant
    EXPECT_NEAR(tethysPoses[i].Rot().Euler().X(), 0, 1e-2);

    // Vehicle should not go vertical
    EXPECT_LT(tethysPoses[i].Rot().Euler().Y(), IGN_DTOR(40));

<<<<<<< HEAD
    // Vehicle should not exceed 20m depth
=======
    // Vehicle should not go vertical
    EXPECT_GT(tethysPoses[i].Rot().Euler().Y(), IGN_DTOR(-40));

    // Vehicle should not exceed 20m depth
    // Note: Although the mission has a target depth of 10m, the vehicle has
    // a tendency to overshoot first. Eventually the vehicle will reach steady
    // state.
>>>>>>> e9d5bc4f
    EXPECT_GT(tethysPoses[i].Pos().Z(), -20);

    if (tethysLinearVel[i].Length() > maxVel.Length())
    {
      maxVel = tethysLinearVel[i];
    }
  }

  // Vehicle's final pose should be near the 10m mark
  EXPECT_NEAR(tethysPoses.back().Pos().Z(), -10, 1e-2);

<<<<<<< HEAD
  // Vehicle's final pose should be near the 10m mark
  EXPECT_NEAR(tethysPoses.back().Pos().Z(), -10, 1e-2);

  // Vehicle should have almost zero Z velocity at the end.
  EXPECT_NEAR(tethysLinearVel.back().Z(), 0, 1e-1);

  // Expect velocity to approach zero
=======
  // Vehicle should have almost zero Z velocity at the end.
  EXPECT_NEAR(tethysLinearVel.back().Z(), 0, 1e-1);

  // Expect velocity to approach zero. At the end of the test, the vehicle may
  // not have actually reached zero as it may still be translating or yawing,
  // but its velocity should be less than the maximum velocity/
>>>>>>> e9d5bc4f
  EXPECT_LT(tethysLinearVel.back().Length(), maxVel.Length());

  // Vehicle should pitch backward slightly
  EXPECT_GE(tethysPoses.back().Rot().Euler().Y(), 0);
<<<<<<< HEAD
=======
  EXPECT_LE(tethysPoses.back().Rot().Euler().Y(), IGN_DTOR(25));
>>>>>>> e9d5bc4f
}
<|MERGE_RESOLUTION|>--- conflicted
+++ resolved
@@ -71,25 +71,8 @@
 
   ignmsg << "Logged [" << this->tethysPoses.size() << "] poses" << std::endl;
 
-<<<<<<< HEAD
-  // Uncomment to get new expectations
-  // for (int i = 2000; i <= targetIterations; i += 2000)
-  // {
-  //   auto pose = this->tethysPoses[i];
-  //   std::cout << "this->CheckRange(" << i << ", {"
-  //       << std::setprecision(2) << std::fixed
-  //       << pose.Pos().X() << ", "
-  //       << pose.Pos().Y() << ", "
-  //       << pose.Pos().Z() << ", "
-  //       << pose.Rot().Roll() << ", "
-  //       << pose.Rot().Pitch() << ", "
-  //       << pose.Rot().Yaw() << "}, {12.0, 3.14});"
-  //       << std::endl;
-  // }
-=======
   int maxIterations{28000};
   ASSERT_LT(maxIterations, this->tethysPoses.size());
->>>>>>> e9d5bc4f
 
   ignition::math::Vector3d maxVel(0, 0, 0);
   for (int i = 1; i <= this->tethysPoses.size(); i ++)
@@ -100,9 +83,6 @@
     // Vehicle should not go vertical
     EXPECT_LT(tethysPoses[i].Rot().Euler().Y(), IGN_DTOR(40));
 
-<<<<<<< HEAD
-    // Vehicle should not exceed 20m depth
-=======
     // Vehicle should not go vertical
     EXPECT_GT(tethysPoses[i].Rot().Euler().Y(), IGN_DTOR(-40));
 
@@ -110,7 +90,6 @@
     // Note: Although the mission has a target depth of 10m, the vehicle has
     // a tendency to overshoot first. Eventually the vehicle will reach steady
     // state.
->>>>>>> e9d5bc4f
     EXPECT_GT(tethysPoses[i].Pos().Z(), -20);
 
     if (tethysLinearVel[i].Length() > maxVel.Length())
@@ -122,28 +101,15 @@
   // Vehicle's final pose should be near the 10m mark
   EXPECT_NEAR(tethysPoses.back().Pos().Z(), -10, 1e-2);
 
-<<<<<<< HEAD
-  // Vehicle's final pose should be near the 10m mark
-  EXPECT_NEAR(tethysPoses.back().Pos().Z(), -10, 1e-2);
-
-  // Vehicle should have almost zero Z velocity at the end.
-  EXPECT_NEAR(tethysLinearVel.back().Z(), 0, 1e-1);
-
-  // Expect velocity to approach zero
-=======
   // Vehicle should have almost zero Z velocity at the end.
   EXPECT_NEAR(tethysLinearVel.back().Z(), 0, 1e-1);
 
   // Expect velocity to approach zero. At the end of the test, the vehicle may
   // not have actually reached zero as it may still be translating or yawing,
   // but its velocity should be less than the maximum velocity/
->>>>>>> e9d5bc4f
   EXPECT_LT(tethysLinearVel.back().Length(), maxVel.Length());
 
   // Vehicle should pitch backward slightly
   EXPECT_GE(tethysPoses.back().Rot().Euler().Y(), 0);
-<<<<<<< HEAD
-=======
   EXPECT_LE(tethysPoses.back().Rot().Euler().Y(), IGN_DTOR(25));
->>>>>>> e9d5bc4f
 }
