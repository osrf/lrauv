/*
 * Copyright (C) 2021 Open Source Robotics Foundation
 *
 * Licensed under the Apache License, Version 2.0 (the "License");
 * you may not use this file except in compliance with the License.
 * You may obtain a copy of the License at
 *
 *     http://www.apache.org/licenses/LICENSE-2.0
 *
 * Unless required by applicable law or agreed to in writing, software
 * distributed under the License is distributed on an "AS IS" BASIS,
 * WITHOUT WARRANTIES OR CONDITIONS OF ANY KIND, either express or implied.
 * See the License for the specific language governing permissions and
 * limitations under the License.
 *
 */

/*
 * Development of this module has been funded by the Monterey Bay Aquarium
 * Research Institute (MBARI) and the David and Lucile Packard Foundation
 */

#include <chrono>

#include <ignition/gazebo/Util.hh>
#include <ignition/gazebo/components/AngularVelocity.hh>
#include <ignition/gazebo/components/JointPosition.hh>
#include <ignition/gazebo/components/JointVelocity.hh>
#include <ignition/gazebo/components/LinearVelocity.hh>
#include <ignition/gazebo/components/Pose.hh>
#include <ignition/msgs/double.pb.h>
#include <ignition/msgs/empty.pb.h>
#include <ignition/msgs/header.pb.h>
#include <ignition/msgs/time.pb.h>
#include <ignition/msgs/vector3d.pb.h>
#include <ignition/plugin/Register.hh>
#include <ignition/transport/TopicUtils.hh>

#include "lrauv_command.pb.h"
#include "lrauv_state.pb.h"

#include "TethysCommPlugin.hh"

using namespace tethys;

/// \brief Calculates water pressure based on depth and latitude.
/// Borrowed from MBARI's codebase: AuvMath::OceanPressure, which implements
/// Peter M. Saunders, Practical Conversion of Pressure to Depth, Journal of
/// Physical Oceanography, 11(4), 573--574, 1981. DOI
/// https://doi.org/10.1175/1520-0485(1981)011%3C0573:PCOPTD%3E2.0.CO;2
/// \param[in] _depth Depth in meters, larger values are deeper.
/// \param[in] _lat Latitude in degrees.
/// \return Pressure in Pa, or -1 in case of error.
double pressureFromDepthLatitude(double _depth, double _lat)
{
  // Negative check with tolerance
  if (_depth < -1E-5)
  {
    // This happens often when the vehicle is near the surface, so we don't
    // spam the console with error messages.
    return -1.0;
  }
  if (_lat < -90 || _lat > 90)
  {
    ignerr << "Latitude range is [-90, 90]. Received [" << _lat << "]"
           << std::endl;
    return -1.0;
  }

  const double G0 = 9.780318;
  const double G1 = 5.2788E-3;

  double x = sin(_lat);
  x *= x;

  double gLatitude =  G0 * (1 + G1 * x);

  double kDepthLatitude = (gLatitude - 2E-5 * _depth)
                        / (9.80612 - 2E-5 * _depth);

  double depth2 = _depth * _depth;

  double hDepth45 = 1.00818E-2 * _depth
                    + 2.465E-8 * depth2
                    - 1.25E-13 * depth2 * _depth
                    + 2.8E-19 * depth2 * depth2;

  double hDepthLatitude = hDepth45 * kDepthLatitude;

  double thyh0Depth = _depth / (_depth + 100) / 100 + 6.2E-6 * _depth;

  double pDepthLatitude = hDepthLatitude - thyh0Depth;

  return pDepthLatitude * 1E6;
}

void AddAngularVelocityComponent(
  const ignition::gazebo::Entity &_entity,
  ignition::gazebo::EntityComponentManager &_ecm)
{
  if (!_ecm.Component<ignition::gazebo::components::AngularVelocity>(
      _entity))
  {
    _ecm.CreateComponent(_entity,
      ignition::gazebo::components::AngularVelocity());
  }

  // Create an angular velocity component if one is not present.
  if (!_ecm.Component<ignition::gazebo::components::WorldAngularVelocity>(
      _entity))
  {
    _ecm.CreateComponent(_entity,
      ignition::gazebo::components::WorldAngularVelocity());
  }
}

void AddWorldPose (
  const ignition::gazebo::Entity &_entity,
  ignition::gazebo::EntityComponentManager &_ecm)
{
  if (!_ecm.Component<ignition::gazebo::components::WorldPose>(
      _entity))
  {
    _ecm.CreateComponent(_entity,
      ignition::gazebo::components::WorldPose());
  }
}

void AddJointPosition(
  const ignition::gazebo::Entity &_entity,
  ignition::gazebo::EntityComponentManager &_ecm)
{
  auto jointPosComp =
      _ecm.Component<ignition::gazebo::components::JointPosition>(_entity);
  if (jointPosComp == nullptr)
  {
    _ecm.CreateComponent(
      _entity, ignition::gazebo::components::JointPosition());
  }
}

void AddJointVelocity(
  const ignition::gazebo::Entity &_entity,
  ignition::gazebo::EntityComponentManager &_ecm)
{
  auto jointPosComp =
      _ecm.Component<ignition::gazebo::components::JointVelocity>(_entity);
  if (jointPosComp == nullptr)
  {
    _ecm.CreateComponent(
      _entity, ignition::gazebo::components::JointVelocity());
  }
}

void AddWorldLinearVelocity(
  const ignition::gazebo::Entity &_entity,
  ignition::gazebo::EntityComponentManager &_ecm)
{
  if (!_ecm.Component<ignition::gazebo::components::WorldLinearVelocity>(
      _entity))
  {
    _ecm.CreateComponent(_entity,
      ignition::gazebo::components::WorldLinearVelocity());
  }
}

// Convert ROS coordinate frame convention (x forward, y left, z up) to
// FSK (x fore, y starboard right, z keel down). A 180 degree rotation wrt
// x (roll axis), i.e. flip signs on y (pitch axis) and z (heading axis).
void ROSToFSK(ignition::math::Vector3d &_vec)
{
  _vec.Y(-_vec.Y());
  _vec.Z(-_vec.Z());
}

/// \brief Convert a pose in ENU to NED.
/// \param[in] _enu A pose in ENU (Gazebo's world frame)
/// \return A pose in NED (what the controller expects)
ignition::math::Pose3d ENUToNED(const ignition::math::Pose3d &_enu)
{
  return {_enu.Y(), _enu.X(), -_enu.Z(),
          _enu.Pitch(), _enu.Roll(), -_enu.Yaw()};
}

<<<<<<< HEAD
// Convert a vector in ENU to NED.
ignition::math::Vector3d ENUToNED(ignition::math::Vector3d &_enu)
{
  return {_enu.Y(), _enu.X(), -_enu.Z()};
}

=======
>>>>>>> 3ecc9e0b
void TethysCommPlugin::Configure(
  const ignition::gazebo::Entity &_entity,
  const std::shared_ptr<const sdf::Element> &_sdf,
  ignition::gazebo::EntityComponentManager &_ecm,
  ignition::gazebo::EventManager &_eventMgr)
{
  // Get namespace
  if (_sdf->HasElement("namespace"))
  {
    this->ns = _sdf->Get<std::string>("namespace");
  }
  else
  {
    this->ns = "tethys";
  }

  // Parse SDF parameters
  if (_sdf->HasElement("command_topic"))
  {
    this->commandTopic = _sdf->Get<std::string>("command_topic");
  }
  if (_sdf->HasElement("state_topic"))
  {
    this->stateTopic = _sdf->Get<std::string>("state_topic");
  }
  if (_sdf->HasElement("debug_printout"))
  {
    this->debugPrintout = _sdf->Get<bool>("debug_printout");
  }
  if (_sdf->HasElement("ocean_density"))
  {
    this->oceanDensity = _sdf->Get<double>("ocean_density");
  }

  // Initialize transport
  if (!this->node.Subscribe(this->commandTopic,
      &TethysCommPlugin::CommandCallback, this))
  {
    ignerr << "Error subscribing to topic " << "[" << this->commandTopic
      << "]. " << std::endl;
    return;
  }

  this->statePub =
    this->node.Advertise<lrauv_ignition_plugins::msgs::LRAUVState>(
    this->stateTopic);
  if (!this->statePub)
  {
    ignerr << "Error advertising topic [" << this->stateTopic << "]"
      << std::endl;
  }

  SetupControlTopics(ns);
  SetupEntities(_entity, _sdf, _ecm, _eventMgr);
}

void TethysCommPlugin::SetupControlTopics(const std::string &_ns)
{
  this->thrusterTopic = ignition::transport::TopicUtils::AsValidTopic(
    "/model/" + _ns + "/joint/" + this->thrusterTopic);
  this->thrusterPub =
    this->node.Advertise<ignition::msgs::Double>(this->thrusterTopic);
  if (!this->thrusterPub)
  {
    ignerr << "Error advertising topic [" << this->thrusterTopic << "]"
      << std::endl;
  }

  this->rudderTopic = ignition::transport::TopicUtils::AsValidTopic(
    "/model/" + _ns + "/joint/" + this->rudderTopic);
  this->rudderPub =
    this->node.Advertise<ignition::msgs::Double>(this->rudderTopic);
  if (!this->rudderPub)
  {
    ignerr << "Error advertising topic [" << this->rudderTopic << "]"
      << std::endl;
  }

  this->elevatorTopic = ignition::transport::TopicUtils::AsValidTopic(
    "/model/" + _ns + "/joint/" + this->elevatorTopic);
  this->elevatorPub =
    this->node.Advertise<ignition::msgs::Double>(this->elevatorTopic);
  if (!this->elevatorPub)
  {
    ignerr << "Error advertising topic [" << this->elevatorTopic << "]"
      << std::endl;
  }

  this->massShifterTopic = ignition::transport::TopicUtils::AsValidTopic(
    "/model/" + _ns + "/joint/" + this->massShifterTopic);
  this->massShifterPub =
    this->node.Advertise<ignition::msgs::Double>(this->massShifterTopic);
  if (!this->massShifterPub)
  {
    ignerr << "Error advertising topic [" << this->massShifterTopic << "]"
      << std::endl;
  }

  // Publisher for command to buoyancy engine plugin
  this->buoyancyEngineCmdTopic = ignition::transport::TopicUtils::AsValidTopic(
    "/model/" + _ns + "/" + this->buoyancyEngineCmdTopic);
  this->buoyancyEnginePub =
    this->node.Advertise<ignition::msgs::Double>(this->buoyancyEngineCmdTopic);
  if (!this->buoyancyEnginePub)
  {
    ignerr << "Error advertising topic [" << this->buoyancyEngineCmdTopic << "]"
      << std::endl;
  }

  // Subscribe to requests for buoyancy state
  this->buoyancyEngineStateTopic = ignition::transport::TopicUtils::AsValidTopic(
    "/model/" + _ns + "/" + this->buoyancyEngineStateTopic);
  if (!this->node.Subscribe(this->buoyancyEngineStateTopic,
      &TethysCommPlugin::BuoyancyStateCallback, this))
  {
    ignerr << "Error subscribing to topic " << "["
      << this->buoyancyEngineStateTopic << "]. " << std::endl;
  }

  this->dropWeightTopic = ignition::transport::TopicUtils::AsValidTopic("/model/" +
    _ns + "/" + this->dropWeightTopic);
  this->dropWeightPub =
    this->node.Advertise<ignition::msgs::Empty>(this->dropWeightTopic);
  if(!this->dropWeightPub)
  {
    ignerr << "Error advertising topic [" << this->dropWeightTopic << "]"
      << std::endl;
  }

  // Subscribe to sensor data
  this->salinityTopic = ignition::transport::TopicUtils::AsValidTopic(
    "/model/" + _ns + "/" + this->salinityTopic);
  if (!this->node.Subscribe(this->salinityTopic,
      &TethysCommPlugin::SalinityCallback, this))
  {
    ignerr << "Error subscribing to topic " << "["
      << this->salinityTopic << "]. " << std::endl;
  }

  this->temperatureTopic = ignition::transport::TopicUtils::AsValidTopic(
    "/model/" + _ns + "/" + this->temperatureTopic);
  if (!this->node.Subscribe(this->temperatureTopic,
      &TethysCommPlugin::TemperatureCallback, this))
  {
    ignerr << "Error subscribing to topic " << "["
      << this->temperatureTopic << "]. " << std::endl;
  }

  this->chlorophyllTopic = ignition::transport::TopicUtils::AsValidTopic(
    "/model/" + _ns + "/" + this->chlorophyllTopic);
  if (!this->node.Subscribe(this->chlorophyllTopic,
      &TethysCommPlugin::ChlorophyllCallback, this))
  {
    ignerr << "Error subscribing to topic " << "["
      << this->chlorophyllTopic << "]. " << std::endl;
  }

  this->currentTopic = ignition::transport::TopicUtils::AsValidTopic(
    "/model/" + _ns + "/" + this->currentTopic);
  if (!this->node.Subscribe(this->currentTopic,
      &TethysCommPlugin::CurrentCallback, this))
  {
    ignerr << "Error subscribing to topic " << "["
      << this->currentTopic << "]. " << std::endl;
  }
}

void TethysCommPlugin::SetupEntities(
  const ignition::gazebo::Entity &_entity,
  const std::shared_ptr<const sdf::Element> &_sdf,
  ignition::gazebo::EntityComponentManager &_ecm,
  ignition::gazebo::EventManager &_eventMgr)
{
  if (_sdf->HasElement("model_link"))
  {
    this->baseLinkName = _sdf->Get<std::string>("model_link");
  }

  if (_sdf->HasElement("propeller_link"))
  {
    this->thrusterLinkName = _sdf->Get<std::string>("propeller_link");
  }

  if (_sdf->HasElement("rudder_joint"))
  {
    this->rudderJointName = _sdf->Get<std::string>("rudder_joint");
  }

  if (_sdf->HasElement("elavator_joint"))
  {
    this->elevatorJointName = _sdf->Get<std::string>("elavator_joint");
  }

  if (_sdf->HasElement("mass_shifter_joint"))
  {
    this->massShifterJointName = _sdf->Get<std::string>("mass_shifter_joint");
  }

  this->modelEntity = _entity;

  auto model = ignition::gazebo::Model(_entity);

  this->baseLink = model.LinkByName(_ecm, this->baseLinkName);

  this->thrusterLink = model.LinkByName(_ecm, this->thrusterLinkName);
  this->thrusterJoint = model.JointByName(_ecm, thrusterJointName);

  this->rudderJoint = model.JointByName(_ecm, this->rudderJointName);
  this->elevatorJoint = model.JointByName(_ecm, this->elevatorJointName);
  this->massShifterJoint = model.JointByName(_ecm, this->massShifterJointName);

  AddAngularVelocityComponent(this->thrusterLink, _ecm);
  AddWorldPose(this->baseLink, _ecm);
  AddJointPosition(this->rudderJoint, _ecm);
  AddJointPosition(this->elevatorJoint, _ecm);
  AddJointPosition(this->massShifterJoint, _ecm);
  AddJointVelocity(this->thrusterJoint, _ecm);
  AddWorldLinearVelocity(this->baseLink, _ecm);
}

void TethysCommPlugin::CommandCallback(
  const lrauv_ignition_plugins::msgs::LRAUVCommand &_msg)
{
  if (this->debugPrintout)
  {
    igndbg << "[" << this->ns << "] Received command: " << std::endl
      << _msg.DebugString() << std::endl;
  }

  // Rudder
  ignition::msgs::Double rudderAngMsg;
  rudderAngMsg.set_data(_msg.rudderangleaction_());
  this->rudderPub.Publish(rudderAngMsg);

  // Elevator
  ignition::msgs::Double elevatorAngMsg;
  elevatorAngMsg.set_data(_msg.elevatorangleaction_());
  this->elevatorPub.Publish(elevatorAngMsg);

  // Thruster
  ignition::msgs::Double thrusterMsg;
  auto angVel = _msg.propomegaaction_();
  thrusterMsg.set_data(angVel);
  this->thrusterPub.Publish(thrusterMsg);

  // Mass shifter
  ignition::msgs::Double massShifterMsg;
  massShifterMsg.set_data(_msg.masspositionaction_());
  this->massShifterPub.Publish(massShifterMsg);

  // Buoyancy Engine
  ignition::msgs::Double buoyancyEngineMsg;
  buoyancyEngineMsg.set_data(_msg.buoyancyaction_());
  this->buoyancyEnginePub.Publish(buoyancyEngineMsg);

  // Drop weight
  auto dropweight = _msg.dropweightstate_();
  // Indicator is true (1) for dropweight OK in place, false (0) for dropped
  if (!dropweight)
  {
    ignition::msgs::Empty dropWeightCmd;
    this->dropWeightPub.Publish(dropWeightCmd);
  }
}

void TethysCommPlugin::BuoyancyStateCallback(
  const ignition::msgs::Double &_msg)
{
  this->buoyancyBladderVolume = _msg.data();
}

void TethysCommPlugin::SalinityCallback(
  const ignition::msgs::Float &_msg)
{
  this->latestSalinity = _msg.data();
}

void TethysCommPlugin::TemperatureCallback(
  const ignition::msgs::Double &_msg)
{
  this->latestTemperature.SetCelsius(_msg.data());
}

void TethysCommPlugin::ChlorophyllCallback(
  const ignition::msgs::Float &_msg)
{
  this->latestChlorophyll = _msg.data();
}

void TethysCommPlugin::CurrentCallback(
  const ignition::msgs::Vector3d &_msg)
{
  this->latestCurrent = ignition::msgs::Convert(_msg);
}

void TethysCommPlugin::PostUpdate(
  const ignition::gazebo::UpdateInfo &_info,
  const ignition::gazebo::EntityComponentManager &_ecm)
{
  if (_info.paused)
    return;

  // Publish state
  lrauv_ignition_plugins::msgs::LRAUVState stateMsg;

  ///////////////////////////////////
  // Header
  stateMsg.mutable_header()->mutable_stamp()->set_sec(
    std::chrono::duration_cast<std::chrono::seconds>(_info.simTime).count());
  stateMsg.mutable_header()->mutable_stamp()->set_nsec(
    int(std::chrono::duration_cast<std::chrono::nanoseconds>(
    _info.simTime).count()) - stateMsg.header().stamp().sec() * 1000000000);

  ///////////////////////////////////
  // Actuators
  auto propAngVelComp =
    _ecm.Component<ignition::gazebo::components::JointVelocity>(thrusterJoint);
  if (propAngVelComp->Data().size() != 1)
  {
    ignerr << "Propeller joint has wrong size\n";
    return;
  }
  stateMsg.set_propomega_(propAngVelComp->Data()[0]);

  // Rudder joint position
  auto rudderPosComp =
    _ecm.Component<ignition::gazebo::components::JointPosition>(rudderJoint);
  if (rudderPosComp->Data().size() != 1)
  {
    ignerr << "Rudder joint has wrong size\n";
    return;
  }
  stateMsg.set_rudderangle_(rudderPosComp->Data()[0]);

  // Elevator joint position
  auto elevatorPosComp =
    _ecm.Component<ignition::gazebo::components::JointPosition>(elevatorJoint);
  if (elevatorPosComp->Data().size() != 1)
  {
    ignerr << "Elavator joint has wrong size\n";
    return;
  }
  stateMsg.set_elevatorangle_(elevatorPosComp->Data()[0]);

  // Mass shifter joint position
  auto massShifterPosComp =
    _ecm.Component<ignition::gazebo::components::JointPosition>(
    massShifterJoint);
  if (massShifterPosComp->Data().size() != 1)
  {
    ignerr << "Mass shifter joint component has the wrong size ("
      << massShifterPosComp->Data().size() << "), expected 1\n";
    return;
  }
  stateMsg.set_massposition_(massShifterPosComp->Data()[0]);

  // Buoyancy position
  stateMsg.set_buoyancyposition_(this->buoyancyBladderVolume);

  ///////////////////////////////////
  // Position

  // Gazebo is using ENU, controller expects NED
  auto modelPoseENU = ignition::gazebo::worldPose(this->modelEntity, _ecm);
  auto modelPoseNED = ENUToNED(modelPoseENU);

  stateMsg.set_depth_(-modelPoseENU.Pos().Z());

  ignition::msgs::Set(stateMsg.mutable_pos_(), modelPoseNED.Pos());
  ignition::msgs::Set(stateMsg.mutable_rph_(), modelPoseNED.Rot().Euler());
  ignition::msgs::Set(stateMsg.mutable_posrph_(), modelPoseNED.Rot().Euler());

  auto latlon = ignition::gazebo::sphericalCoordinates(this->modelEntity, _ecm);
  if (latlon)
  {
    stateMsg.set_latitudedeg_(latlon.value().X());
    stateMsg.set_longitudedeg_(latlon.value().Y());
  }

  ///////////////////////////////////
  // Velocity

  // Speed
<<<<<<< HEAD
  auto linVelComp =
    _ecm.Component<ignition::gazebo::components::WorldLinearVelocity>(
    this->baseLink);
  auto linVelENU = linVelComp->Data();
  stateMsg.set_speed_(linVelENU.Length());
=======
  auto linearVelocity =
    _ecm.Component<ignition::gazebo::components::WorldLinearVelocity>(
    this->baseLink);
  stateMsg.set_speed_(linearVelocity->Data().Length());
>>>>>>> 3ecc9e0b

  // Velocity in NED world frame
  auto linVelNED = ENUToNED(linVelENU);
  ignition::msgs::Set(stateMsg.mutable_posdot_(), linVelNED);

  // Water velocity
  // rateUVW
  // TODO(arjo): include currents in water velocity?
<<<<<<< HEAD
  auto localVel = modelPoseENU.Rot().Inverse() * linVelENU;
=======
  auto localVel = modelPoseENU.Rot().Inverse() * veloGround;
>>>>>>> 3ecc9e0b
  //TODO(louise) check for translation/position effects
  ROSToFSK(localVel);
  ignition::msgs::Set(stateMsg.mutable_rateuvw_(), localVel);

  // Rate of robot roll, pitch, yaw
  // ratePQR
  // TODO(anyone)

  // Sensor data
  stateMsg.set_salinity_(this->latestSalinity);
  stateMsg.set_temperature_(this->latestTemperature.Celsius());
  stateMsg.add_values_(this->latestChlorophyll);

  // Set Ocean Density
  stateMsg.set_density_(this->oceanDensity);

  double pressure = 0.0;
  if (latlon)
  {
    auto calcPressure = pressureFromDepthLatitude(-modelPoseENU.Pos().Z(),
      latlon.value().X());
    if (calcPressure >= 0)
      pressure = calcPressure;
  }

  stateMsg.add_values_(pressure);

  stateMsg.set_eastcurrent_(this->latestCurrent.X());
  stateMsg.set_northcurrent_(this->latestCurrent.Y());
  // Not populating vertCurrent because we're not getting it from the science
  // data

  this->statePub.Publish(stateMsg);

  if (this->debugPrintout &&
    _info.simTime - this->prevPubPrintTime > std::chrono::milliseconds(1000))
  {
    igndbg << "[" << this->ns << "] Published state to " << this->stateTopic
      << " at time: " << stateMsg.header().stamp().sec()
      << "." << stateMsg.header().stamp().nsec() << std::endl
      << "\tLat / lon (deg): " << stateMsg.latitudedeg_() << " / "
                               << stateMsg.longitudedeg_() << std::endl
      << "\tpropOmega: " << stateMsg.propomega_() << std::endl
      << "\tSpeed: " << stateMsg.speed_() << std::endl
      << "\tElevator angle: " << stateMsg.elevatorangle_() << std::endl
      << "\tRudder angle: " << stateMsg.rudderangle_() << std::endl
      << "\tMass shifter (m): " << stateMsg.massposition_() << std::endl
      << "\tVBS volume (m^3): " << stateMsg.buoyancyposition_() << std::endl
      << "\tPitch angle (deg): "
        << stateMsg.rph_().y() * 180 / M_PI << std::endl
      << "\tCurrent (ENU, m/s): "
        << stateMsg.eastcurrent_() << ", "
        << stateMsg.northcurrent_() << ", "
        << stateMsg.vertcurrent_() << std::endl
      << "\tTemperature (C): " << stateMsg.temperature_() << std::endl
      << "\tSalinity (PSU): " << stateMsg.salinity_() << std::endl
      << "\tChlorophyll (ug/L): " << stateMsg.values_(0) << std::endl
      << "\tPressure (Pa): " << stateMsg.values_(1) << std::endl;

    this->prevPubPrintTime = _info.simTime;
  }
}

IGNITION_ADD_PLUGIN(
  tethys::TethysCommPlugin,
  ignition::gazebo::System,
  tethys::TethysCommPlugin::ISystemConfigure,
  tethys::TethysCommPlugin::ISystemPostUpdate)<|MERGE_RESOLUTION|>--- conflicted
+++ resolved
@@ -182,15 +182,12 @@
           _enu.Pitch(), _enu.Roll(), -_enu.Yaw()};
 }
 
-<<<<<<< HEAD
 // Convert a vector in ENU to NED.
-ignition::math::Vector3d ENUToNED(ignition::math::Vector3d &_enu)
+ignition::math::Vector3d ENUToNED(const ignition::math::Vector3d &_enu)
 {
   return {_enu.Y(), _enu.X(), -_enu.Z()};
 }
 
-=======
->>>>>>> 3ecc9e0b
 void TethysCommPlugin::Configure(
   const ignition::gazebo::Entity &_entity,
   const std::shared_ptr<const sdf::Element> &_sdf,
@@ -574,18 +571,11 @@
   // Velocity
 
   // Speed
-<<<<<<< HEAD
   auto linVelComp =
     _ecm.Component<ignition::gazebo::components::WorldLinearVelocity>(
     this->baseLink);
   auto linVelENU = linVelComp->Data();
   stateMsg.set_speed_(linVelENU.Length());
-=======
-  auto linearVelocity =
-    _ecm.Component<ignition::gazebo::components::WorldLinearVelocity>(
-    this->baseLink);
-  stateMsg.set_speed_(linearVelocity->Data().Length());
->>>>>>> 3ecc9e0b
 
   // Velocity in NED world frame
   auto linVelNED = ENUToNED(linVelENU);
@@ -594,11 +584,7 @@
   // Water velocity
   // rateUVW
   // TODO(arjo): include currents in water velocity?
-<<<<<<< HEAD
   auto localVel = modelPoseENU.Rot().Inverse() * linVelENU;
-=======
-  auto localVel = modelPoseENU.Rot().Inverse() * veloGround;
->>>>>>> 3ecc9e0b
   //TODO(louise) check for translation/position effects
   ROSToFSK(localVel);
   ignition::msgs::Set(stateMsg.mutable_rateuvw_(), localVel);
