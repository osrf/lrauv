--- conflicted
+++ resolved
@@ -33,10 +33,7 @@
 #include <ignition/transport/Node.hh>
 
 #include <pcl/conversions.h>
-<<<<<<< HEAD
-=======
 #include <pcl/filters/extract_indices.h>
->>>>>>> e1749b5c
 #include <pcl/filters/passthrough.h>
 #include <pcl/PCLPointCloud2.h>
 #include <pcl/point_cloud.h>
@@ -48,16 +45,14 @@
 
 class tethys::ScienceSensorsSystemPrivate
 {
-<<<<<<< HEAD
   public: enum interpolation
   {
     TRILINEAR,
     BARYCENTRIC
   };
-=======
+
   /// \brief Advertise topics and services.
   public: void StartTransport();
->>>>>>> e1749b5c
 
   //////////////////////////////////
   // Functions for data manipulation
@@ -82,11 +77,7 @@
 
   /// \brief True to use trilinear interpolation, false to use barycentric
   /// interpolation
-<<<<<<< HEAD
   public: int INTERPOLATION_METHOD = TRILINEAR;
-=======
-  public: bool useTrilinear = true;
->>>>>>> e1749b5c
 
   /// \brief Convert a vector of PCL points to an Eigen::Matrix.
   /// \param[in] _vec Source vector
@@ -108,7 +99,6 @@
   /// \brief Find XYZ locations of points in the two closest z slices to
   /// interpolate among.
   /// \param[in] _pt Location in space to interpolate for
-<<<<<<< HEAD
   /// \param[in] _inds Indices of nearest neighbors to _pt, used to look for
   /// first z slice.
   /// \param[in] _sqrDists Distances of nearest neighbors to _pt
@@ -119,38 +109,22 @@
   /// among
   /// \param[in] _k Number of nearest neighbors. Default to 4, for trilinear
   /// interpolation between two z slices of 4 points per slice.
-=======
-  /// \param[in] _inds Indices of nearest neighbors to _pt
-  /// \param[in] _sqrDists Distances of nearest neighbors to _pt
-  /// \param[out] _interpolators1 XYZ points on a z slice to interpolate among
-  /// \param[out] _interpolators2 XYZ points on a second z slice to interpolate
-  /// among
->>>>>>> e1749b5c
   public: void FindTrilinearInterpolators(
     pcl::PointXYZ &_pt,
     std::vector<int> &_inds,
     std::vector<float> &_sqrDists,
-<<<<<<< HEAD
     std::vector<int> &_interpolatorInds1,
     std::vector<pcl::PointXYZ> &_interpolators1,
     std::vector<int> &_interpolatorInds2,
     std::vector<pcl::PointXYZ> &_interpolators2,
     int _k=4);
-=======
-    std::vector<pcl::PointXYZ> &_interpolators1,
-    std::vector<pcl::PointXYZ> &_interpolators2);
->>>>>>> e1749b5c
 
   /// \brief Create a z slice from a point cloud. Slice contains points sharing
   /// the same given z value.
   /// \param[in] _depth Target z value
   /// \param[in] _cloud Cloud from which to create the z slice
   /// \param[out] _zSlice Points in the new point cloud slice at _depth
-<<<<<<< HEAD
   /// \param[out] _zSliceInds Indices of points in _zSlice in the original
-=======
-  /// \param[out] _zSliceInds Indices of points in _zSlices in the original
->>>>>>> e1749b5c
   /// point cloud _points
   /// \param[in] _invert Invert the filter. Keep everything except the z slice.
   public: void CreateDepthSlice(
@@ -162,11 +136,7 @@
 
   /// \brief Create an octree from a point cloud, and search for _k nearest
   /// neighbors.
-<<<<<<< HEAD
-  /// \param[in] _searchPt Location in space to interpolate for
-=======
   /// \param[in] _searchPt Location in space to search from
->>>>>>> e1749b5c
   /// \param[in] _cloud Point cloud to search in
   /// \param[out] _nbrInds Result of octree search, indices of points.
   /// \param[out] _nbrSqrDists Result of octree search, distances.
@@ -184,11 +154,8 @@
   /// \brief Trilinear interpolation for a point inside a prism, given 8
   /// verticies of the prism. Suitable for data laid out in a rectangular grid.
   /// Otherwise, use a different interpolation method, e.g. barycentric.
-<<<<<<< HEAD
   /// If the points must be on different z slices, try the hybrid
   /// BaryLinearInterpolate().
-=======
->>>>>>> e1749b5c
   /// \param[in] _p Position to interpolate for
   /// \param[in] _xyzs XYZ coordinates of 8 vertices of a prism
   /// \param[in] _values Data values at the 8 vertices
@@ -353,7 +320,8 @@
 
   /// \brief Debug printouts for interpolation. Will keep around at least until
   /// interpolation is stable.
-  public: const bool DEBUG_INTERPOLATE = false;
+  public: const bool DEBUG_INTERPOLATE = true;
+  public: const bool DEBUG_INTERPOLATE_MATH = false;
 
   ///////////////////////////////
   // Variables for coordinate system
@@ -755,7 +723,6 @@
   const Eigen::MatrixXf &_xyzs,
   const std::vector<float> &_values)
 {
-<<<<<<< HEAD
   if (this->INTERPOLATION_METHOD == TRILINEAR)
   {
     return this->TrilinearInterpolate(_p, _xyzs, _values);
@@ -769,15 +736,6 @@
     ignerr << "INTERPOLATION_METHOD value invalid. "
       << "Choose a valid interpolation method." << std::endl;
     return std::numeric_limits<float>::quiet_NaN();
-=======
-  if (this->useTrilinear)
-  {
-    return this->TrilinearInterpolate(_p, _xyzs, _values);
-  }
-  else
-  {
-    return this->BarycentricInterpolate(_p, _xyzs, _values);
->>>>>>> e1749b5c
   }
 }
 
@@ -810,22 +768,18 @@
   pcl::PointXYZ &_pt,
   std::vector<int> &_inds,
   std::vector<float> &_sqrDists,
-<<<<<<< HEAD
   std::vector<int> &_interpolatorInds1,
   std::vector<pcl::PointXYZ> &_interpolators1,
   std::vector<int> &_interpolatorInds2,
   std::vector<pcl::PointXYZ> &_interpolators2,
   int _k)
 {
-=======
-  std::vector<pcl::PointXYZ> &_interpolators1,
-  std::vector<pcl::PointXYZ> &_interpolators2)
-{
   // Initialize return parameters
+  _interpolatorInds1.clear();
   _interpolators1.clear();
+  _interpolatorInds2.clear();
   _interpolators2.clear();
 
->>>>>>> e1749b5c
   // Sanity checks
   // Vector not populated
   if (this->timeSpaceCoords.size() == 0)
@@ -839,11 +793,7 @@
   }
   if (_inds.size() == 0 || _sqrDists.size() == 0)
   {
-<<<<<<< HEAD
     ignwarn << "FindTrilinearInterpolators(): Invalid neighbors array size ("
-=======
-    ignwarn << "FindInterpolators(): Invalid neighbors aray size ("
->>>>>>> e1749b5c
             << _inds.size() << " and " << _sqrDists.size()
             << "). No neighbors to use for interpolation. Returning NaN."
             << std::endl;
@@ -851,11 +801,7 @@
   }
   if (_inds.size() != _sqrDists.size())
   {
-<<<<<<< HEAD
     ignwarn << "FindTrilinearInterpolators(): Number of neighbors != number of "
-=======
-    ignwarn << "FindInterpolators(): Number of neighbors != number of "
->>>>>>> e1749b5c
             << "distances. Invalid input. Returning NaN." << std::endl;
     return;
   }
@@ -865,14 +811,8 @@
   // Indices of points in the z slices
   std::vector<int> zSliceInds1, zSliceInds2;
 
-<<<<<<< HEAD
   // Distances of neighboring points in the search results
   // 4 above, 4 below
-=======
-  // Indices and distances of neighboring points in the search results
-  // 4 above, 4 below
-  std::vector<int> interpolatorInds1, interpolatorInds2;
->>>>>>> e1749b5c
   std::vector<float> interpolatorSqrDists1, interpolatorSqrDists2;
 
   // Step 1: 1st NN, in its z slice, search for 4 NNs
@@ -885,7 +825,6 @@
   float nnZ = this->timeSpaceCoords[this->timeIdx]->at(nnIdx).z;
 
   // Debug output
-<<<<<<< HEAD
   if (this->DEBUG_INTERPOLATE)
     igndbg << this->timeSpaceCoords[this->timeIdx]->size()
       << " points in full cloud" << std::endl;
@@ -902,10 +841,10 @@
       << "idx " << nnIdx << ", dist " << sqrt(minDist)
       << ", z slice " << zSlice1.points.size() << " points" << std::endl;
 
-    //igndbg << "FindTrilinearInterpolators(): 1st z slice has indices: "
-    //  << std::endl;
-    //for (int i = 0; i < zSliceInds1.size(); ++i)
-    //  igndbg << zSliceInds1[i] << " " << std::endl;
+    // igndbg << "FindTrilinearInterpolators(): 1st z slice has indices: "
+    //   << std::endl;
+    // for (int i = 0; i < zSliceInds1.size(); ++i)
+    //   igndbg << zSliceInds1[i] << " " << std::endl;
   }
 
   // Search in z slice for 4 nearest neighbors in this slice
@@ -914,26 +853,12 @@
     interpolatorInds1NewCloud, interpolatorSqrDists1, _interpolators1, _k);
   if (interpolatorInds1NewCloud.size() < _k ||
     interpolatorSqrDists1.size() < _k)
-=======
-  igndbg << this->timeSpaceCoords[this->timeIdx]->size()
-    << " points in full cloud" << std::endl;
-
-  // Search in z slice for 4 nearest neighbors in this slice
-  this->CreateDepthSlice(nnZ, *(this->timeSpaceCoords[this->timeIdx]), zSlice1,
-    zSliceInds1);
-  igndbg << "1st nn idx " << nnIdx << ", dist " << sqrt(minDist)
-    << ", z slice " << zSlice1.points.size() << " points" << std::endl;
-  this->CreateAndSearchOctree(_pt, zSlice1,
-    interpolatorInds1, interpolatorSqrDists1, _interpolators1);
-  if (interpolatorInds1.size() < 4 || interpolatorSqrDists1.size() < 4)
->>>>>>> e1749b5c
   {
     ignwarn << "Could not find enough neighbors in 1st slice z = " << nnZ
       << " for trilinear interpolation." << std::endl;
     return;
   }
 
-<<<<<<< HEAD
   // Map back to the indices in the original point cloud for returning
   _interpolatorInds1.clear();
   for (int i = 0; i < interpolatorInds1NewCloud.size(); ++i)
@@ -952,23 +877,6 @@
   // 2nd NN will be found in another z slice.
   // Set invert flag to get all but the depth slice.
   pcl::PointCloud<pcl::PointXYZ> cloudExceptZSlice1;
-  this->CreateDepthSlice(nnZ, *(this->timeSpaceCoords[this->timeIdx]),
-    cloudExceptZSlice1, newToOldInds, true);
-  if (this->DEBUG_INTERPOLATE)
-  {
-    igndbg << "Excluding 1st nn z slice. Remaining cloud has "
-      << cloudExceptZSlice1.points.size() << " points" << std::endl;
-
-    //igndbg << "FindTrilinearInterpolators(): cloud except 1st z slice has "
-    //  << "indices:" << std::endl;
-    //for (int i = 0; i < newToOldInds.size(); ++i)
-    //  igndbg << newToOldInds[i] << " " << std::endl;
-  }
-=======
-  // Step 2: exclude z slice of 1st NN from further searches.
-
-  pcl::PointCloud<pcl::PointXYZ> cloudExceptZSlice1;
-  std::vector<int> indsExceptZSlice1;
 
   // Convert input indices to PCL type
   pcl::PointIndices::Ptr zSliceInds1pcl(new pcl::PointIndices());
@@ -979,13 +887,20 @@
   pcl::ExtractIndices<pcl::PointXYZ> extract;
   extract.setInputCloud(this->timeSpaceCoords[this->timeIdx]->makeShared());
   extract.setIndices(zSliceInds1pcl);
-  extract.setNegative(false);
+  extract.setNegative(true);
   extract.filter(cloudExceptZSlice1);
-  extract.filter(indsExceptZSlice1);
-
-  igndbg << "Excluding 1st nn z slice. Remaining cloud has "
-    << cloudExceptZSlice1.points.size() << " points" << std::endl;
->>>>>>> e1749b5c
+  extract.filter(newToOldInds);
+
+  if (this->DEBUG_INTERPOLATE)
+  {
+    igndbg << "Excluding 1st nn z slice. Remaining cloud has "
+      << cloudExceptZSlice1.points.size() << " points" << std::endl;
+
+    // igndbg << "FindTrilinearInterpolators(): cloud except 1st z slice has "
+    //   << "indices:" << std::endl;
+    // for (int i = 0; i < newToOldInds.size(); ++i)
+    //   igndbg << newToOldInds[i] << " " << std::endl;
+  }
 
   // Step 3: Look for 2nd NN everywhere except z slice of 1st NN.
   // In this 2nd z-slice, search for 4 NNs
@@ -1012,7 +927,6 @@
 
   // Step 4: Look for 4 NNs in the z slice of 2nd NN
 
-<<<<<<< HEAD
   // Create a sub-sub-cloud containing just the z slice
   this->CreateDepthSlice(nnZ2, cloudExceptZSlice1, zSlice2, zSliceInds2);
   if (this->DEBUG_INTERPOLATE)
@@ -1024,10 +938,10 @@
       << "idx " << nnIdx2 << ", dist " << sqrt(minDist2)
       << ", z slice " << zSlice2.points.size() << " points" << std::endl;
 
-    //igndbg << "FindTrilinearInterpolators(): 2nd z slice has indices: "
-    //  << std::endl;
-    //for (int i = 0; i < zSliceInds2.size(); ++i)
-    //  igndbg << newToOldInds[zSliceInds2[i]] << " " << std::endl;
+    // igndbg << "FindTrilinearInterpolators(): 2nd z slice has indices: "
+    //   << std::endl;
+    // for (int i = 0; i < zSliceInds2.size(); ++i)
+    //   igndbg << newToOldInds[zSliceInds2[i]] << " " << std::endl;
   }
 
   // Search in z slice of 1st NN for 4 nearest neighbors in this slice
@@ -1036,21 +950,11 @@
     interpolatorInds2NewCloud, interpolatorSqrDists2, _interpolators2, _k);
   if (interpolatorInds2NewCloud.size() < _k ||
     interpolatorSqrDists2.size() < _k)
-=======
-  // Search in z slice of 1st NN for 4 nearest neighbors in this slice
-  this->CreateDepthSlice(nnZ2, cloudExceptZSlice1, zSlice2, zSliceInds2);
-  igndbg << "2nd nn idx " << nnIdx2 << ", dist " << sqrt(minDist2)
-    << ", z slice " << zSlice2.points.size() << " points" << std::endl;
-  this->CreateAndSearchOctree(_pt, zSlice2,
-    interpolatorInds2, interpolatorSqrDists2, _interpolators2);
-  if (interpolatorInds2.size() < 4 || interpolatorSqrDists2.size() < 4)
->>>>>>> e1749b5c
   {
     ignwarn << "Could not find enough neighbors in 2nd slice z = " << nnZ2
       << " for trilinear interpolation." << std::endl;
     return;
   }
-<<<<<<< HEAD
 
   // Map back to the indices in the original point cloud for returning
   _interpolatorInds2.clear();
@@ -1058,24 +962,22 @@
   {
     _interpolatorInds2.push_back(
       newToOldInds[zSliceInds2[interpolatorInds2NewCloud[i]]]);
-    //igndbg << "interpolatorInds2NewCloud[i]: "
-    //  << interpolatorInds2NewCloud[i] << std::endl;
-    //igndbg << "zSliceInds2[interpolatorInds2NewCloud[i]]: "
-    //  << zSliceInds2[interpolatorInds2NewCloud[i]] << std::endl;
-    //igndbg << "newToOldInds[zSliceInds2[interpolatorInds2NewCloud[i]]]: "
-    //  << newToOldInds[zSliceInds2[interpolatorInds2NewCloud[i]]] << std::endl;
-  }
-
-  //if (this->DEBUG_INTERPOLATE)
-  //{
-  //  igndbg << "FindTrilinearInterpolators(): result indices:" << std::endl;
-  //  for (int i = 0; i < _interpolatorInds1.size(); ++i)
-  //    igndbg << _interpolatorInds1[i] << " " << std::endl;
-  //  for (int i = 0; i < _interpolatorInds2.size(); ++i)
-  //    igndbg << _interpolatorInds2[i] << " " << std::endl;
-  //}
-=======
->>>>>>> e1749b5c
+    // igndbg << "interpolatorInds2NewCloud[i]: "
+    //   << interpolatorInds2NewCloud[i] << std::endl;
+    // igndbg << "zSliceInds2[interpolatorInds2NewCloud[i]]: "
+    //   << zSliceInds2[interpolatorInds2NewCloud[i]] << std::endl;
+    // igndbg << "newToOldInds[zSliceInds2[interpolatorInds2NewCloud[i]]]: "
+    //   << newToOldInds[zSliceInds2[interpolatorInds2NewCloud[i]]] << std::endl;
+  }
+
+  // if (this->DEBUG_INTERPOLATE)
+  // {
+  //   igndbg << "FindTrilinearInterpolators(): result indices:" << std::endl;
+  //   for (int i = 0; i < _interpolatorInds1.size(); ++i)
+  //     igndbg << _interpolatorInds1[i] << " " << std::endl;
+  //   for (int i = 0; i < _interpolatorInds2.size(); ++i)
+  //     igndbg << _interpolatorInds2[i] << " " << std::endl;
+  // }
 }
 
 /////////////////////////////////////////////////
@@ -1087,11 +989,7 @@
   bool _invert)
 {
   // Separate a z slice, i.e. points with z equal to that of 1st NN
-<<<<<<< HEAD
-  // Pass in extract_removed_indices=true to get indices of removed points
-=======
   // Pass in _invert=true to get indices of removed points
->>>>>>> e1749b5c
   pcl::PassThrough<pcl::PointXYZ> passThruFilter =
     pcl::PassThrough<pcl::PointXYZ>(true);
   passThruFilter.setInputCloud(_cloud.makeShared());
@@ -1099,13 +997,6 @@
   passThruFilter.setFilterFieldName("z");
   passThruFilter.setFilterLimits(_depth - 1e-6, _depth + 1e-6);
   passThruFilter.filter(_zSlice);
-<<<<<<< HEAD
-=======
-
-  // Get indices of points kept. Default method returns removed indices, so
-  // invert the filter to get indices of points kept.
-  passThruFilter.setNegative(!_invert);
->>>>>>> e1749b5c
   passThruFilter.filter(_zSliceInds);
 }
 
@@ -1148,13 +1039,9 @@
         _nbrs.push_back(nbrPt);
 
         igndbg << "Neighbor at ("
-<<<<<<< HEAD
           << std::round(nbrPt.x * 1000.0) / 1000.0 << ", "
           << std::round(nbrPt.y * 1000.0) / 1000.0 << ", "
           << std::round(nbrPt.z * 1000.0) / 1000.0 << "), "
-=======
-          << nbrPt.x << ", " << nbrPt.y << ", " << nbrPt.z << "), "
->>>>>>> e1749b5c
           << "distance " << sqrt(_nbrSqrDists[i]) << " m" << std::endl;
       }
     }
@@ -1165,10 +1052,6 @@
   }
 }
 
-<<<<<<< HEAD
-=======
-
->>>>>>> e1749b5c
 /////////////////////////////////////////////////
 float ScienceSensorsSystemPrivate::TrilinearInterpolate(
   const Eigen::Vector3f &_p,
@@ -1186,7 +1069,6 @@
     return std::numeric_limits<float>::quiet_NaN();
   }
 
-<<<<<<< HEAD
   // A rectangular prism can be represented by two pairs of 3D coordinates,
   // (x0, y0, z0) and (x1, y1, z1), which are diagonal vertices on the prism.
   // Extract 2 diagonal vertices to represent the rectangular prism, assuming
@@ -1347,25 +1229,6 @@
     igndbg << "Trilinear interpolation result: " << d << std::endl;
 
   return d;
-=======
-  // Find closest neighbor
-  Eigen::MatrixXf::Index minR, minC;
-
-  // 3 x n
-  Eigen::MatrixXf diff = _xyzs.transpose().colwise() - _p;
-  igndbg << "diff: " << std::endl << diff << std::endl;
-
-  Eigen::VectorXf dists = diff.colwise().norm();
-  igndbg << "dists: " << std::endl << dists << std::endl;
-  float minDist = dists.minCoeff(&minC);
-  igndbg << "minI: " << minC << std::endl;
-
-  // Dummy: Just return the closest element
-  return _values[minC];
-
-
-  // TODO trilinear interpolation using the 8 interpolators found
->>>>>>> e1749b5c
 }
 
 /////////////////////////////////////////////////
@@ -1376,7 +1239,7 @@
 {
   // Implemented from https://en.wikipedia.org/wiki/Barycentric_coordinate_system#Barycentric_coordinates_on_tetrahedra
 
-  if (this->DEBUG_INTERPOLATE)
+  if (this->DEBUG_INTERPOLATE_MATH)
     igndbg << "_p: " << std::endl << _p << std::endl;
 
   Eigen::Matrix3f T;
@@ -1392,7 +1255,7 @@
        _xyzs(0, 2) - _xyzs(3, 2),
        _xyzs(1, 2) - _xyzs(3, 2),
        _xyzs(2, 2) - _xyzs(3, 2);
-  if (this->DEBUG_INTERPOLATE)
+  if (this->DEBUG_INTERPOLATE_MATH)
     igndbg << "T: " << std::endl << T << std::endl;
 
   int zeroRowCount = 0;
@@ -1463,13 +1326,13 @@
   // r4 = (x4, y4, z4)
   Eigen::Vector3f r4;
   r4 << _xyzs(3, 0), _xyzs(3, 1), _xyzs(3, 2);
-  if (this->DEBUG_INTERPOLATE)
+  if (this->DEBUG_INTERPOLATE_MATH)
     igndbg << "r4: " << std::endl << r4 << std::endl;
 
   // (lambda1, lambda2, lambda3)
   Eigen::Vector3f lambda123 = T.inverse() * (_p - r4);
 
-  if (this->DEBUG_INTERPOLATE)
+  if (this->DEBUG_INTERPOLATE_MATH)
     igndbg << "T.inverse(): " << std::endl << T.inverse() << std::endl;
 
   // lambda4 = 1 - lambda1 - lambda2 - lambda3
@@ -1502,7 +1365,7 @@
   const Eigen::Matrix<float, 4, 2> &_xys,
   const std::vector<float> &_values)
 {
-  if (this->DEBUG_INTERPOLATE)
+  if (this->DEBUG_INTERPOLATE_MATH)
   {
     igndbg << "_p: " << std::endl << _p << std::endl;
     igndbg << "_xys: " << std::endl << _xys << std::endl;
@@ -1529,7 +1392,7 @@
       }
       xys3.row(nextRow++) = _xys.row(r2);
     }
-    if (this->DEBUG_INTERPOLATE)
+    if (this->DEBUG_INTERPOLATE_MATH)
       igndbg << "xys3: " << std::endl << xys3 << std::endl;
 
     // Row 1: x1 - x3, x2 - x3
@@ -1538,18 +1401,18 @@
     // Row 2: y1 - y3, y2 - y3
          xys3(0, 1) - xys3(2, 1),
          xys3(1, 1) - xys3(2, 1);
-    if (this->DEBUG_INTERPOLATE)
+    if (this->DEBUG_INTERPOLATE_MATH)
       igndbg << "T: " << std::endl << T << std::endl;
 
     // lastVert = (x3, y3)
     lastVert << xys3(2, 0), xys3(2, 1);
-    if (this->DEBUG_INTERPOLATE)
+    if (this->DEBUG_INTERPOLATE_MATH)
       igndbg << "lastVert: " << std::endl << lastVert << std::endl;
 
     // (lambda1, lambda2)
     lambda12 = T.inverse() * (_p - lastVert);
 
-    if (this->DEBUG_INTERPOLATE)
+    if (this->DEBUG_INTERPOLATE_MATH)
       igndbg << "T.inverse(): " << std::endl << T.inverse() << std::endl;
 
     // lambda3 = 1 - lambda1 - lambda2
@@ -1588,7 +1451,7 @@
   const Eigen::VectorXf &_xs,
   const std::vector<float> &_values)
 {
-  if (this->DEBUG_INTERPOLATE)
+  if (this->DEBUG_INTERPOLATE_MATH)
   {
     igndbg << "_p: " << std::endl << _p << std::endl;
     igndbg << "_xs: " << std::endl << _xs << std::endl;
@@ -1970,24 +1833,16 @@
 
   // Barycentric interpolation searches 4 neighbors directly
   int initK = 4;
-<<<<<<< HEAD
   // Trilinear interpolation starts by searching for 1 neighbor. Only its z is
   // used, to find the nearest z slice.
   if (this->dataPtr->INTERPOLATION_METHOD == this->dataPtr->TRILINEAR)
-=======
-  // Trilinear interpolation starts by searching for 1 neighbor
-  if (this->dataPtr->useTrilinear)
->>>>>>> e1749b5c
   {
     initK = 1;
   }
 
-<<<<<<< HEAD
   // Number of points per z slice, for trilinear interpolation
   int nbrsPerZSlice = 4;
 
-=======
->>>>>>> e1749b5c
   // Indices and distances of neighboring points to sensor position
   std::vector<int> spatialInds;
   std::vector<float> spatialSqrDists;
@@ -2044,11 +1899,7 @@
       // neighbor is unknown).
       // Search for nearest neighbors
       if (this->dataPtr->spatialOctrees[this->dataPtr->timeIdx]
-<<<<<<< HEAD
         ->nearestKSearch(searchPoint, initK, spatialInds, spatialSqrDists) <= 0)
-=======
-        ->nearestKSearch(searchPoint, initK, spatialIdx, spatialSqrDist) <= 0)
->>>>>>> e1749b5c
       {
         ignwarn << "Not enough data found near sensor location " << sensorPosENU
           << std::endl;
@@ -2073,7 +1924,6 @@
       }
       reinterpolate = true;
 
-<<<<<<< HEAD
       if (this->dataPtr->INTERPOLATION_METHOD == this->dataPtr->TRILINEAR)
       {
         // Find 2 sets of 4 nearest neighbors, each set on a different z slice,
@@ -2126,49 +1976,6 @@
         ignerr << "INTERPOLATION_METHOD value invalid. "
           << "Choose a valid interpolation method." << std::endl;
         break;
-=======
-      // TODO: refactor so that this if-stmt is replaced with one call. Use the
-      // Boolean in that new function.
-      if (this->dataPtr->useTrilinear)
-      {
-        // Find 2 sets of 4 nearest neighbors, each set on a different z slice,
-        // to use as inputs for trilinear interpolation
-        std::vector<pcl::PointXYZ> interpolatorsSlice1, interpolatorsSlice2;
-        this->dataPtr->FindTrilinearInterpolators(searchPoint, spatialIdx,
-          spatialSqrDist, interpolatorsSlice1, interpolatorsSlice2);
-        if (interpolatorsSlice1.size() < 4 || interpolatorsSlice2.size() < 4)
-        {
-          ignwarn << "Could not find trilinear interpolators near sensor location "
-            << sensorPosENU << std::endl;
-          continue;
-        }
-
-        // Concatenate the 2 sets of 4 points into a vector of 8 points
-        interpolatorXYZs.reserve(interpolatorsSlice1.size() +
-          interpolatorsSlice2.size());
-        interpolatorXYZs.insert(interpolatorXYZs.end(),
-          interpolatorsSlice1.begin(), interpolatorsSlice1.end());
-        interpolatorXYZs.insert(interpolatorXYZs.end(),
-          interpolatorsSlice2.begin(), interpolatorsSlice2.end());
-
-        // FIXME in FindTrilinearInterpolators():
-        // When call TrilinearInterpolate():
-        // Find 1D indices of the data values d000-d111!!! Manually keep track
-        // of indices of the 4 points in the 2nd z slice (interpolatorsSlice2),
-        // which are scrambled up after the 1st z slice is removed from cloud!
-
-        // FIXME: 4 neighbors found are not on a rectangle! That voids assumption
-        // of trilinear interpolation. Cannot perform valid interpolation.
-      }
-      else
-      {
-        // Get neighbor XYZs to pass to interpolation
-        for (int i = 0; i < spatialIdx.size(); ++i)
-        {
-          interpolatorXYZs.push_back(this->dataPtr->timeSpaceCoords[
-            this->dataPtr->timeIdx]->at(spatialIdx[i]));
-        }
->>>>>>> e1749b5c
       }
 
       // Update last update position to the current position
@@ -2202,13 +2009,8 @@
         if (this->dataPtr->DEBUG_INTERPOLATE)
           igndbg << "Interpolating salinity" << std::endl;
         this->dataPtr->ExtractElements(
-<<<<<<< HEAD
           this->dataPtr->salinityArr[this->dataPtr->timeIdx],
           interpolatorInds, interpolationValues);
-=======
-          this->dataPtr->salinityArr[this->dataPtr->timeIdx], spatialIdx,
-          interpolationValues);
->>>>>>> e1749b5c
         float sal = this->dataPtr->InterpolateData(
           sensorPosENUEigen, interpolatorXYZsMat, interpolationValues);
         casted->SetData(sal);
@@ -2219,13 +2021,8 @@
         if (this->dataPtr->DEBUG_INTERPOLATE)
           igndbg << "Interpolating temperature" << std::endl;
         this->dataPtr->ExtractElements(
-<<<<<<< HEAD
           this->dataPtr->temperatureArr[this->dataPtr->timeIdx],
           interpolatorInds, interpolationValues);
-=======
-          this->dataPtr->temperatureArr[this->dataPtr->timeIdx], spatialIdx,
-          interpolationValues);
->>>>>>> e1749b5c
         float temp = this->dataPtr->InterpolateData(
           sensorPosENUEigen, interpolatorXYZsMat, interpolationValues);
 
@@ -2239,13 +2036,8 @@
         if (this->dataPtr->DEBUG_INTERPOLATE)
           igndbg << "Interpolating chlorophyll" << std::endl;
         this->dataPtr->ExtractElements(
-<<<<<<< HEAD
           this->dataPtr->chlorophyllArr[this->dataPtr->timeIdx],
           interpolatorInds, interpolationValues);
-=======
-          this->dataPtr->chlorophyllArr[this->dataPtr->timeIdx], spatialIdx,
-          interpolationValues);
->>>>>>> e1749b5c
         float chlor = this->dataPtr->InterpolateData(
           sensorPosENUEigen, interpolatorXYZsMat, interpolationValues);
         casted->SetData(chlor);
@@ -2256,13 +2048,8 @@
         if (this->dataPtr->DEBUG_INTERPOLATE)
           igndbg << "Interpolating E and N currents" << std::endl;
         this->dataPtr->ExtractElements(
-<<<<<<< HEAD
           this->dataPtr->eastCurrentArr[this->dataPtr->timeIdx],
           interpolatorInds, interpolationValues);
-=======
-          this->dataPtr->eastCurrentArr[this->dataPtr->timeIdx], spatialIdx,
-          interpolationValues);
->>>>>>> e1749b5c
         float eCurr = this->dataPtr->InterpolateData(
           sensorPosENUEigen, interpolatorXYZsMat, interpolationValues);
 
@@ -2270,13 +2057,8 @@
         interpolationValues.clear();
 
         this->dataPtr->ExtractElements(
-<<<<<<< HEAD
           this->dataPtr->northCurrentArr[this->dataPtr->timeIdx],
           interpolatorInds, interpolationValues);
-=======
-          this->dataPtr->northCurrentArr[this->dataPtr->timeIdx], spatialIdx,
-          interpolationValues);
->>>>>>> e1749b5c
         float nCurr = this->dataPtr->InterpolateData(
           sensorPosENUEigen, interpolatorXYZsMat, interpolationValues);
 
