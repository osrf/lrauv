/*
 * Copyright (C) 2021 Open Source Robotics Foundation
 *
 * Licensed under the Apache License, Version 2.0 (the "License");
 * you may not use this file except in compliance with the License.
 * You may obtain a copy of the License at
 *
 *     http://www.apache.org/licenses/LICENSE-2.0
 *
 * Unless required by applicable law or agreed to in writing, software
 * distributed under the License is distributed on an "AS IS" BASIS,
 * WITHOUT WARRANTIES OR CONDITIONS OF ANY KIND, either express or implied.
 * See the License for the specific language governing permissions and
 * limitations under the License.
 *
 */

/*
 * Development of this module has been funded by the Monterey Bay Aquarium
 * Research Institute (MBARI) and the David and Lucile Packard Foundation
 */

#include <mutex>

#include <ignition/msgs/pointcloud_packed.pb.h>

#include <ignition/common/Profiler.hh>
#include <ignition/common/SystemPaths.hh>
#include <ignition/gazebo/World.hh>
#include <ignition/math/SphericalCoordinates.hh>
#include <ignition/msgs/Utility.hh>
#include <ignition/plugin/Register.hh>
#include <ignition/transport/Node.hh>

#include <pcl/conversions.h>
#include <pcl/PCLPointCloud2.h>
#include <pcl/point_cloud.h>
#include <pcl/octree/octree_search.h>

#include "ScienceSensorsSystem.hh"

using namespace tethys;

class tethys::ScienceSensorsSystemPrivate
{
  //////////////////////////////////
  // Functions for data manipulation

  /// \brief Reads csv file and populate various data fields
  /// \param[in] _ecm Immutable reference to the ECM
  public: void ReadData(const ignition::gazebo::EntityComponentManager &_ecm);

  /// \brief Generate octree from spatial data, for searching
  public: void GenerateOctrees();

  /// \brief Convert a vector of PCL points to an Eigen::Matrix.
  /// \param[in] _vec Source vector
  /// \param[out] _mat Result matrix
  public: void PclVectorToEigen(
    const std::vector<pcl::PointXYZ> &_vec,
    Eigen::MatrixXf &_mat);

  /// \brief Barycentric interpolation in 3D, given 4 points on any arbitrary
  /// tetrahedra.
  /// \param[in] _p Position within the tetrahedra to interpolate for
  /// \param[in] _xyzs n x 3. XYZ coordinates of 4 vertices of a tetrahedra
  /// \param[in] _values Data values at the 4 vertices
  /// \return Interpolated value, or quiet NaN if inputs invalid.
  public: float BarycentricInterpolate(
    const Eigen::Vector3f &_p,
    const Eigen::MatrixXf &_xyzs,
    const std::vector<float> &_values);

  /// \brief Barycentric interpolation in 2D, given 4 points on a plane. Finds
  /// 3 points on a triangle within which the query point lies, then
  /// interpolates using them.
  /// \param[in] _p Position within the triangle to interpolate for
  /// \param[in] _xys n x 2. XY coordinates of 3 vertices of a triangle
  /// \param[in] _values Data values at the 3 vertices
  /// \return Interpolated value, or quiet NaN if inputs invalid.
  public: float BarycentricInterpolate(
    const Eigen::Vector2f &_p,
    const Eigen::Matrix<float, 4, 2> &_xys,
    const std::vector<float> &_values);

  /// \brief 1D linear interpolation, given 4 points on a line. Finds 2 points
  /// on a segment within which the query point lies, then interpolates using
  /// them.
  /// \param[in] _p Position to interpolate for
  /// \param[in] _xs Positions to interpolate from
  /// \param[in] _values Data values at the positions to interpolate from
  /// \return Interpolated value, or quiet NaN if inputs invalid.
  public: float BarycentricInterpolate(
    const float &_p,
    const Eigen::VectorXf &_xs,
    const std::vector<float> &_values);

  /// \brief Extract elements at indices _inds from _orig vector.
  /// \param[in] _orig A vector of values to extract
  /// \param[in] _inds Indices of elements to extract
  /// \param[out] _new Extracted values
  public: void ExtractElements(
    const std::vector<float> &_orig,
    const std::vector<int> &_inds,
    std::vector<float> &_new);

  /// \brief Sort vector in-place, keeping track of indices
  /// \param[in] _v Vector to sort
  /// \param[out] _v Sorted vector
  /// \param[out] _idx Indices of original vector in sorted vector
  public: template<typename T>
  void SortIndices(
      const std::vector<T> &_v,
      std::vector<size_t> &_idx);

  //////////////////////////////
  // Functions for communication

  /// \brief Publish the latest point cloud
  public: void PublishData();

  /// \brief Service callback for a point cloud with the latest position data.
  /// \param[in] _res Point cloud to return
  /// \return True
  public: bool PointCloudService(ignition::msgs::PointCloudPacked &_res);

  /// \brief Service callback for a float vector with the latest temperature data.
  /// \param[in] _res Float vector to return
  /// \return True
  public: bool TemperatureService(ignition::msgs::Float_V &_res);

  /// \brief Service callback for a float vector with the latest chlorophyll data.
  /// \param[in] _res Float vector to return
  /// \return True
  public: bool ChlorophyllService(ignition::msgs::Float_V &_res);

  /// \brief Service callback for a float vector with the latest salinity data.
  /// \param[in] _res Float vector to return
  /// \return True
  public: bool SalinityService(ignition::msgs::Float_V &_res);

  /// \brief Returns a point cloud message populated with the latest sensor data
  public: ignition::msgs::PointCloudPacked PointCloudMsg();

  ///////////////////////////////
  // Constants for data manipulation

  /// \brief csv field name for timestamp of data
  public: const std::string TIME {"elapsed_time_second"};

  /// \brief csv field name for latitude
  public: const std::string LATITUDE {"latitude_degree"};

  /// \brief csv field name for longitude
  public: const std::string LONGITUDE {"longitude_degree"};

  /// \brief csv field name for depth
  public: const std::string DEPTH {"depth_meter"};

  /// \brief csv field name for temperature
  public: const std::string TEMPERATURE {"sea_water_temperature_degC"};

  /// \brief csv field name for salinity
  public: const std::string SALINITY {"sea_water_salinity_psu"};

  /// \brief csv field name for chlorophyll
  public: const std::string CHLOROPHYLL {
    "mass_concentration_of_chlorophyll_in_sea_water_ugram_per_liter"};

  /// \brief csv field name for ocean current velocity eastward
  public: const std::string EAST_CURRENT {
    "eastward_sea_water_velocity_meter_per_sec"};

  /// \brief csv field name for ocean current velocity northward
  public: const std::string NORTH_CURRENT {
    "northward_sea_water_velocity_meter_per_sec"};

  ////////////////////////////
  // Fields for bookkeeping

  /// \brief Input data file name, relative to a path Ignition can find in its
  /// environment variables.
  public: std::string dataPath {"2003080103_mb_l3_las.csv"};

  /// \brief Coordinates where sensor location was last interpolated.
  /// Helps to determine whether sensor location needs to be updated
  public: ignition::math::Vector3d lastSensorPosENU = {
    std::numeric_limits<double>::max(),
    std::numeric_limits<double>::max(),
    std::numeric_limits<double>::max()};

  /// \brief Distance robot needs to move before another data interpolation
  /// (based on sensor location) takes place.
  /// TODO: Compute resolution from data. See where this constant is used.
  public: const float INTERPOLATE_DIST_THRESH = 5.0;

  /// \brief Debug printouts for interpolation. Will keep around at least until
  /// interpolation is stable.
  public: const bool DEBUG_INTERPOLATE = false;

  ///////////////////////////////
  // Variables for coordinate system

  /// \brief Set to true after the spherical coordinates have been initialized.
  /// This may happen at startup if the SDF file has them hardcoded, or at
  /// runtime when the first vehicle is spawned. Assume the coordinates are
  /// only shifted once.
  public: bool sphericalCoordinatesInitialized{false};

  /// \brief Mutex for writing to world origin association to lat/long
  public: std::mutex mtx;

  //////////////////////////////////
  // Variables for data manipulation

  /// \brief Whether using more than one time slices of data
  public: bool multipleTimeSlices {false};

  /// \brief Index of the latest time slice
  public: int timeIdx {0};

  /// \brief Timestamps to index slices of data
  public: std::vector<float> timestamps;

  /// \brief Spatial coordinates of data
  /// Vector size: number of time slices. Indices correspond to those of
  /// this->timestamps.
  /// Point cloud: spatial coordinates to index science data by location
  /// in the ENU world frame.
  public: std::vector<pcl::PointCloud<pcl::PointXYZ>::Ptr> timeSpaceCoords;

  /// \brief Resolution of spatial coordinates in meters in octree, for data
  /// search.
  /// TODO Compute resolution from data. Take into account that data often have
  /// variable resolution, so maybe take minimum distance between points in the
  /// point cloud.
  public: float spatialRes = 0.1f;

  /// \brief Octree for data search based on spatial location of sensor. One
  /// octree per point cloud in timeSpaceCoords.
  /// Location stored in ENU world coordinates.
  public: std::vector<pcl::octree::OctreePointCloudSearch<pcl::PointXYZ>::Ptr>
    spatialOctrees;

  /// \brief Science data.
  /// Outer vector size: number of time slices. Indices correspond to those of
  /// this->timestamps.
  /// Inner vector: indices correspond to those of timeSpaceCoords.
  public: std::vector<std::vector<float>> temperatureArr;

  /// \brief Science data. Same size as temperatureArr.
  public: std::vector<std::vector<float>> salinityArr;

  /// \brief Science data. Same size as temperatureArr.
  public: std::vector<std::vector<float>> chlorophyllArr;

  /// \brief Science data. Same size as temperatureArr.
  public: std::vector<std::vector<float>> eastCurrentArr;

  /// \brief Science data. Same size as temperatureArr.
  public: std::vector<std::vector<float>> northCurrentArr;

  //////////////////////////////
  // Variables for communication

  /// \brief World object to access world properties.
  public: ignition::gazebo::World world;

  /// \brief Node for communication
  public: ignition::transport::Node node;

  /// \brief Publisher for point clouds representing positions for science data
  public: ignition::transport::Node::Publisher cloudPub;

  /// \brief Name used for both the point cloud topic and service
  public: std::string cloudTopic {"/science_data"};

  /// \brief Publisher for temperature
  public: ignition::transport::Node::Publisher tempPub;

  /// \brief Publisher for chlorophyll
  public: ignition::transport::Node::Publisher chlorPub;

  /// \brief Publisher for salinity
  public: ignition::transport::Node::Publisher salPub;

  /// \brief Temperature message
  public: ignition::msgs::Float_V tempMsg;

  /// \brief Chlorophyll message
  public: ignition::msgs::Float_V chlorMsg;

  /// \brief Salinity message
  public: ignition::msgs::Float_V salMsg;

  /// \brief Publish a few more times for visualization plugin to get them
  public: int repeatPubTimes = 1;
<<<<<<< HEAD
=======

  //////////////////////////////
  // Constants for visualization

  // TODO This is a workaround pending upstream Ignition orbit tool improvements
  // \brief Scale down in order to see in view
  // For 2003080103_mb_l3_las_1x1km.csv
  //public: const float MINIATURE_SCALE = 0.01;
  // For 2003080103_mb_l3_las.csv
  public: const float MINIATURE_SCALE = 0.0001;
  // For simple_test.csv
  //public: const float MINIATURE_SCALE = 1.0;

  // TODO This is a workaround pending upstream Marker performance improvements.
  // \brief Performance trick. Skip depths below this z, so have memory to
  // visualize higher layers at higher resolution.
  // This is only for visualization, so that MAX_PTS_VIS can calculate close
  // to the actual number of points visualized.
  // Sensors shouldn't use this.
  public: const float SKIP_Z_BELOW = -20;
>>>>>>> 701852c8
};

/////////////////////////////////////////////////
/// \brief Helper function to create a sensor according to its type
/// \tparam SensorType A sensor type
/// \param[in] _system Pointer to the science sensors system
/// \param[in] _ecm Mutable reference to the ECM
/// \param[in] _entity Sensor entity
/// \param[in] _custom Custom sensor component
/// \param[in] _parent Parent entity component
template<typename SensorType>
void createSensor(ScienceSensorsSystem *_system,
    ignition::gazebo::EntityComponentManager &_ecm,
    const ignition::gazebo::Entity &_entity,
    const ignition::gazebo::components::CustomSensor *_custom,
    const ignition::gazebo::components::ParentEntity *_parent)
{
  auto type = ignition::sensors::customType(_custom->Data());
  if (SensorType::kTypeStr != type)
  {
    return;
  }
  // Get sensor's scoped name without the world
  auto sensorScopedName = ignition::gazebo::removeParentScope(
      ignition::gazebo::scopedName(_entity, _ecm, "::", false), "::");
  sdf::Sensor data = _custom->Data();
  data.SetName(sensorScopedName);

  // Default to scoped name as topic
  if (data.Topic().empty())
  {
    std::string topic = scopedName(_entity, _ecm) + "/" + SensorType::kTypeStr;
    data.SetTopic(topic);
  }

  ignition::sensors::SensorFactory sensorFactory;
  auto sensor = sensorFactory.CreateSensor<SensorType>(data);
  if (nullptr == sensor)
  {
    ignerr << "Failed to create sensor [" << sensorScopedName << "]"
           << std::endl;
    return;
  }

  // Set sensor parent
  auto parentName = _ecm.Component<ignition::gazebo::components::Name>(
      _parent->Data())->Data();
  sensor->SetParent(parentName);

  // Set topic on Gazebo
  _ecm.CreateComponent(_entity,
      ignition::gazebo::components::SensorTopic(sensor->Topic()));

  // Keep track of this sensor
  _system->entitySensorMap.insert(std::make_pair(_entity,
      std::move(sensor)));

  igndbg << "Created sensor [" << sensorScopedName << "]"
         << std::endl;
}

/////////////////////////////////////////////////
ScienceSensorsSystem::ScienceSensorsSystem()
  : dataPtr(std::make_unique<ScienceSensorsSystemPrivate>())
{
}

/////////////////////////////////////////////////
void ScienceSensorsSystemPrivate::ReadData(
    const ignition::gazebo::EntityComponentManager &_ecm)
{
  IGN_PROFILE("ScienceSensorsSystemPrivate::ReadData");

  if (!this->sphericalCoordinatesInitialized)
  {
    ignerr << "Trying to read data before spherical coordinates were "
           << "initialized." << std::endl;
    return;
  }

  // Lock modifications to world origin spherical association until finish
  // reading and transforming data
  std::lock_guard<std::mutex> lock(mtx);

  std::fstream fs;
  fs.open(this->dataPath, std::ios::in);

  std::vector<std::string> fieldnames;
  std::string line, word, temp;

  // Read field names in first line
  std::getline(fs, line);

  std::stringstream ss(line);

  // Tokenize header line into columns
  while (std::getline(ss, word, ','))
  {
    fieldnames.push_back(word);
  }

  // Read file line by line
  while (std::getline(fs, line))
  {
    std::stringstream ss(line);

    int i = 0;

    // Index of the timestamp in this line of data. Init to invalid index
    int lineTimeIdx = -1;

    // Spatial coordinates of this line of data. Init to NaN before populating
    float latitude = std::numeric_limits<float>::quiet_NaN();
    float longitude = std::numeric_limits<float>::quiet_NaN();
    float depth = std::numeric_limits<float>::quiet_NaN();

    // Science data. Init to NaN before knowing whether timestamp is valid, so
    // that we do not assume timestamp column precedes data columns in each line
    // in the file.
    float temp = std::numeric_limits<float>::quiet_NaN();
    float sal = std::numeric_limits<float>::quiet_NaN();
    float chlor = std::numeric_limits<float>::quiet_NaN();
    float nCurr = std::numeric_limits<float>::quiet_NaN();
    float eCurr = std::numeric_limits<float>::quiet_NaN();

    // Tokenize the line into columns
    while (std::getline(ss, word, ','))
    {
      float val = 0.0f;
      try
      {
        // stof handles NaNs and Infs
        val = stof(word);
      }
      catch (const std::invalid_argument &ia)
      {
        ignerr << "Line [" << line << "] contains invalid word. Skipping. "
               << ia.what() << std::endl;
        continue;
      }
      catch (const std::out_of_range &oor)
      {
        ignerr << "Line [" << line << "] contains invalid word. Skipping. "
               << oor.what() << std::endl;
        continue;
      }

      // Time index
      if (fieldnames[i] == TIME)
      {
        // Does not account for floating point error. Assumes time specified in
        // csv file is same accuracy for each line.
        std::vector<float>::iterator it =
          std::find(this->timestamps.begin(), this->timestamps.end(), val);
        // If the timestamp is new
        if (it == this->timestamps.end())
        {
          // Insert new timestamp into 1D array
          this->timestamps.push_back(val);

          // Create a new time slice of data
          auto newCloud = pcl::PointCloud<pcl::PointXYZ>::Ptr(
              new pcl::PointCloud<pcl::PointXYZ>);
          this->timeSpaceCoords.push_back(newCloud->makeShared());
          // Is this valid memory management?
          this->temperatureArr.push_back(std::vector<float>());
          this->salinityArr.push_back(std::vector<float>());
          this->chlorophyllArr.push_back(std::vector<float>());
          this->eastCurrentArr.push_back(std::vector<float>());
          this->northCurrentArr.push_back(std::vector<float>());

          lineTimeIdx = this->timestamps.size() - 1;
        }
        // If the timestamp exists, find the index of its corresponding time
        // slice
        else
        {
          lineTimeIdx = it - this->timestamps.begin();
        }
      }
      // Spatial index: latitude
      else if (fieldnames[i] == LATITUDE)
      {
        latitude = val;
      }
      // Spatial index: longitude
      else if (fieldnames[i] == LONGITUDE)
      {
        longitude = val;
      }
      // Spatial index: depth
      else if (fieldnames[i] == DEPTH)
      {
        depth = val;
      }
      // Science data
      else if (fieldnames[i] == TEMPERATURE)
      {
        temp = val;
      }
      else if (fieldnames[i] == SALINITY)
      {
        sal = val;
      }
      else if (fieldnames[i] == CHLOROPHYLL)
      {
        chlor = val;
      }
      else if (fieldnames[i] == EAST_CURRENT)
      {
        eCurr = val;
      }
      else if (fieldnames[i] == NORTH_CURRENT)
      {
        nCurr = val;
      }
      else
      {
        ignerr << "Unrecognized science data field name [" << fieldnames[i]
               << "]. Skipping column." << std::endl;
      }

      i += 1;
    }

    // Check validity of timestamp
    // If no timestamp was provided for this line, cannot index the datum.
    if (lineTimeIdx == -1)
    {
      ignerr << "Line [" << line << "] timestamp invalid. Skipping."
             << std::endl;
      continue;
    }
    else
    {
      // Check validity of spatial coordinates
      if (!std::isnan(latitude) && !std::isnan(longitude) && !std::isnan(depth))
      {
        // Convert lat / lon / elevation to Cartesian ENU
        auto cart = this->world.SphericalCoordinates(_ecm).value()
            .PositionTransform({IGN_DTOR(latitude), IGN_DTOR(longitude), 0.0},
            ignition::math::SphericalCoordinates::SPHERICAL,
            ignition::math::SphericalCoordinates::LOCAL2);
        // Flip sign of z, because positive depth is negative z.
        cart.Z() = -depth;

        // Gather spatial coordinates, 3 fields in the line, into point cloud
        // for indexing this time slice of data.
        this->timeSpaceCoords[lineTimeIdx]->push_back(
          pcl::PointXYZ(cart.X(), cart.Y(), cart.Z()));

        // Populate science data
        this->temperatureArr[lineTimeIdx].push_back(temp);
        this->salinityArr[lineTimeIdx].push_back(sal);
        this->chlorophyllArr[lineTimeIdx].push_back(chlor);
        this->eastCurrentArr[lineTimeIdx].push_back(eCurr);
        this->northCurrentArr[lineTimeIdx].push_back(nCurr);
      }
      // If spatial coordinates invalid, cannot use to index this datum
      else
      {
        ignerr << "Line [" << line << "] has invalid spatial coordinates "
               << "(latitude, longitude, and/or depth). Skipping." << std::endl;
        continue;
      }
    }
  }

  // Make sure the number of timestamps in the 1D indexing array, and the
  // number of time slices of data, are the same.
  assert(this->timestamps.size() == this->timeSpaceCoords.size());

  for (int i = 0; i < this->timeSpaceCoords.size(); i++)
  {
    igndbg << "At time slice " << this->timestamps[i] << ", populated "
           << this->timeSpaceCoords[i]->size()
           << " spatial coordinates." << std::endl;
  }
}

/////////////////////////////////////////////////
void ScienceSensorsSystemPrivate::GenerateOctrees()
{
  // For each time slice, create an octree for the spatial coordinates
  for (int i = 0; i < this->timeSpaceCoords.size(); ++i)
  {
    this->spatialOctrees.push_back(
      pcl::octree::OctreePointCloudSearch<pcl::PointXYZ>::Ptr(
        new pcl::octree::OctreePointCloudSearch<pcl::PointXYZ>(
          this->spatialRes)));

    // Populate octree with spatial coordinates
    this->spatialOctrees[i]->setInputCloud(this->timeSpaceCoords[i]);
    this->spatialOctrees[i]->addPointsFromInputCloud();
  }
}

/////////////////////////////////////////////////
void ScienceSensorsSystemPrivate::PclVectorToEigen(
  const std::vector<pcl::PointXYZ> &_vec,
  Eigen::MatrixXf &_mat)
{
  _mat = Eigen::MatrixXf(_vec.size(), 3);

  // Convert to Eigen::Matrix. One point per row
  for (int r = 0; r < _vec.size(); ++r)
  {
    _mat.row(r) << _vec.at(r).x, _vec.at(r).y, _vec.at(r).z;
  }
}

/////////////////////////////////////////////////
float ScienceSensorsSystemPrivate::BarycentricInterpolate(
  const Eigen::Vector3f &_p,
  const Eigen::MatrixXf &_xyzs,
  const std::vector<float> &_values)
{
  // Implemented from https://en.wikipedia.org/wiki/Barycentric_coordinate_system#Barycentric_coordinates_on_tetrahedra

  if (this->DEBUG_INTERPOLATE)
    igndbg << "_p: " << std::endl << _p << std::endl;

  Eigen::Matrix3f T;
  // Row 1 is x-coords: x1 - x4, x2 - x4, x3 - x4
  T << _xyzs(0, 0) - _xyzs(3, 0),
       _xyzs(1, 0) - _xyzs(3, 0),
       _xyzs(2, 0) - _xyzs(3, 0),
  // Row 2 is y-coords: y1 - y4, y2 - y4, y3 - y4
       _xyzs(0, 1) - _xyzs(3, 1),
       _xyzs(1, 1) - _xyzs(3, 1),
       _xyzs(2, 1) - _xyzs(3, 1),
  // Row 3 is z-coords: z1 - z4, z2 - z4, z3 - z4
       _xyzs(0, 2) - _xyzs(3, 2),
       _xyzs(1, 2) - _xyzs(3, 2),
       _xyzs(2, 2) - _xyzs(3, 2);
  if (this->DEBUG_INTERPOLATE)
    igndbg << "T: " << std::endl << T << std::endl;

  int zeroRowCount = 0;
  bool rowIsZero [3] = {false, false, false};
  for (int r = 0; r < T.rows(); ++r)
  {
    if ((T.row(r).array().abs() < 1e-6).all())
    {
      zeroRowCount++;
      rowIsZero[r] = true;
    }
  }

  // If exactly 1 row of T is all zeros, then the points are in a 2D plane.
  // 2D. Interpolate on a plane. Otherwise T inverse will result in nans.
  if (zeroRowCount == 1)
  {
    if (this->DEBUG_INTERPOLATE)
      igndbg << "4 points are on a plane. Using 2D barycentric interpolation "
        "for a triangle." << std::endl;

    // Eliminate the constant axis
    Eigen::Vector2f p2D;
    Eigen::Matrix<float, 4, 2> xyzs2D;
    int nextCol = 0;
    for (int r = 0; r < T.rows(); ++r)
    {
      if (!rowIsZero[r])
      {
        // Populate the axes corresponding to nonzero rows of T.
        // E.g. If row 1 of T is zeros, then points are on x-plane. Ignore
        // x-coordinates, which are on column 1 of the original points matrix.
        p2D(nextCol) = _p(r);
        xyzs2D.col(nextCol) = _xyzs.col(r);
        ++nextCol;
      }
    }
    return this->BarycentricInterpolate(p2D, xyzs2D, _values);
  }
  // 1D. Interpolate on a line. Otherwise T inverse will result in nans.
  else if (zeroRowCount == 2)
  {
    if (this->DEBUG_INTERPOLATE)
      igndbg << "4 points are on a line. Using 1D interpolation." << std::endl;

    float p1D;
    Eigen::VectorXf xyzs1D(_xyzs.rows());
    for (int r = 0; r < T.rows(); ++r)
    {
      // Only one row is non-zero
      if (!rowIsZero[r])
      {
        p1D = _p(r);
        xyzs1D = _xyzs.col(r);
      }
    }
    return this->BarycentricInterpolate(p1D, xyzs1D, _values);
  }
  // T is entirely zero. Then all points are at the same point. Take any value.
  else if (zeroRowCount == 3)
  {
    if (this->DEBUG_INTERPOLATE)
      igndbg << "4 points are at the exact same point. Arbitrarily selecting "
        "one of their values as interpolation result." << std::endl;
    return _values[0];
  }

  // r4 = (x4, y4, z4)
  Eigen::Vector3f r4;
  r4 << _xyzs(3, 0), _xyzs(3, 1), _xyzs(3, 2);
  if (this->DEBUG_INTERPOLATE)
    igndbg << "r4: " << std::endl << r4 << std::endl;

  // (lambda1, lambda2, lambda3)
  Eigen::Vector3f lambda123 = T.inverse() * (_p - r4);

  if (this->DEBUG_INTERPOLATE)
    igndbg << "T.inverse(): " << std::endl << T.inverse() << std::endl;

  // lambda4 = 1 - lambda1 - lambda2 - lambda3
  float lambda4 = 1 - lambda123(0) - lambda123(1) - lambda123(2);

  if (this->DEBUG_INTERPOLATE)
    igndbg << "Barycentric 3D lambda 1 2 3 4: " << lambda123(0) << ", "
      << lambda123(1) << ", "
      << lambda123(2) << ", "
      << lambda4 << std::endl;

  // f(r) = lambda1 * f(r1) + lambda2 * f(r2) + lambda3 * f(r3)
  float result =
    lambda123(0) * _values[0] +
    lambda123(1) * _values[1] +
    lambda123(2) * _values[2] +
    lambda4 * _values[3];

  if (this->DEBUG_INTERPOLATE)
    igndbg << "Barycentric 3D interpolation of values " << _values[0] << ", "
      << _values[1] << ", " << _values[2] << ", " << _values[3]
      << " resulted in " << result << std::endl;

  return result;
}

/////////////////////////////////////////////////
float ScienceSensorsSystemPrivate::BarycentricInterpolate(
  const Eigen::Vector2f &_p,
  const Eigen::Matrix<float, 4, 2> &_xys,
  const std::vector<float> &_values)
{
  if (this->DEBUG_INTERPOLATE)
  {
    igndbg << "_p: " << std::endl << _p << std::endl;
    igndbg << "_xys: " << std::endl << _xys << std::endl;
  }

  // 2D case, consider inputs a triangle and use 2 x 2 matrix for T
  Eigen::Matrix2f T(2, 2);
  Eigen::Vector2f lastVert;
  Eigen::Vector2f lambda12;
  float lambda3;

  // Eliminate the correct point, so that we have a triangle that the query
  // point lies within.
  for (int r = 0; r < _xys.rows(); ++r)
  {
    Eigen::Matrix<float, 3, 2> xys3;
    int nextRow = 0;
    // Populate temp matrix with all points except current point (row)
    for (int r2 = 0; r2 < xys3.rows(); ++r2)
    {
      if (r2 == r)
      {
        continue;
      }
      xys3.row(nextRow++) = _xys.row(r2);
    }
    if (this->DEBUG_INTERPOLATE)
      igndbg << "xys3: " << std::endl << xys3 << std::endl;

    // Row 1: x1 - x3, x2 - x3
    T << xys3(0, 0) - xys3(2, 0),
         xys3(1, 0) - xys3(2, 0),
    // Row 2: y1 - y3, y2 - y3
         xys3(0, 1) - xys3(2, 1),
         xys3(1, 1) - xys3(2, 1);
    if (this->DEBUG_INTERPOLATE)
      igndbg << "T: " << std::endl << T << std::endl;

    // lastVert = (x3, y3)
    lastVert << xys3(2, 0), xys3(2, 1);
    if (this->DEBUG_INTERPOLATE)
      igndbg << "lastVert: " << std::endl << lastVert << std::endl;

    // (lambda1, lambda2)
    lambda12 = T.inverse() * (_p - lastVert);

    if (this->DEBUG_INTERPOLATE)
      igndbg << "T.inverse(): " << std::endl << T.inverse() << std::endl;

    // lambda3 = 1 - lambda1 - lambda2
    lambda3 = 1 - lambda12(0) - lambda12(1);

    if (this->DEBUG_INTERPOLATE)
      igndbg << "Barycentric 2D lambda 1 2 3: " << lambda12(0) << ", "
        << lambda12(1) << ", "
        << lambda3 << std::endl;

    // If all lambdas >= 0, then we found a triangle that the query point
    // lies within. (A lambda would be negative if point is outside triangle)
    if ((lambda12.array() >= 0).all() && lambda3 >= 0)
    {
      break;
    }
  }

  // f(r) = lambda1 * f(r1) + lambda2 * f(r2)
  float result =
    lambda12(0) * _values[0] +
    lambda12(1) * _values[1] +
    lambda3 * _values[2];

  if (this->DEBUG_INTERPOLATE)
    igndbg << "Barycentric 2D interpolation of values " << _values[0] << ", "
      << _values[1] << ", " << _values[2]
      << " resulted in " << result << std::endl;

  return result;
}

/////////////////////////////////////////////////
float ScienceSensorsSystemPrivate::BarycentricInterpolate(
  const float &_p,
  const Eigen::VectorXf &_xs,
  const std::vector<float> &_values)
{
  if (this->DEBUG_INTERPOLATE)
  {
    igndbg << "_p: " << std::endl << _p << std::endl;
    igndbg << "_xs: " << std::endl << _xs << std::endl;
  }

  // If _p is equal to one of the points, just take the value of that point.
  // This is to catch floating point errors if _p lies on one side of all
  // points in _xs, but really equal to one of the endpoints.
  if (((_xs.array() - _p).abs() < 1e-6).any())
  {
    for (int i = 0; i < _xs.size(); ++i)
    {
      if (abs(_xs(i) - _p) < 1e-6)
      {
        if (this->DEBUG_INTERPOLATE)
          igndbg << "_p lies on a neighbor. "
            << "1D linear interpolation of values " << _values[0] << ", "
            << _values[1] << ", " << _values[2] << ", " << _values[3]
            << " resulted in " << _values[i] << std::endl;
        return _values[i];
      }
    }
  }

  // If _p lies on one side of all points in _xs, then cannot interpolate.
  if ((_xs.array() - _p < 0).all() ||
      (_xs.array() - _p > 0).all())
  {
    ignwarn << "1D linear interpolation: query point lies on one side of all "
      "interpolation points. Cannot interpolate." << std::endl;
    return std::numeric_limits<float>::quiet_NaN();
  }

  // Sort points
  std::vector<float> xsSorted;
  std::vector<size_t> xsSortedInds;
  for (int i = 0; i < _xs.size(); ++i)
  {
    xsSorted.push_back(_xs(i));
  }
  SortIndices(xsSorted, xsSortedInds);

  int ltPSortedIdx, gtPSortedIdx;
  float ltPDist, gtPDist;

  // Get the two closest positions in _xs that _p lies between.
  for (int i = 0; i < xsSorted.size() - 1; ++i)
  {
    // Two consecutive elements in the sorted vector, that the query point lies
    // between, are the closest points to each side of the query point.
    if (xsSorted[i] <= _p && _p <= xsSorted[i+1])
    {
      ltPSortedIdx = i;
      gtPSortedIdx = i + 1;

      ltPDist = _p - xsSorted[i];
      gtPDist = xsSorted[i+1] - _p;

      break;
    }
  }

  // Normalize the distances to ratios between 0 and 1, to use as weights
  float ltPWeight = ltPDist / (gtPDist + ltPDist);
  float gtPWeight = gtPDist / (gtPDist + ltPDist);

  // Retrieve indices of sorted elements in original array
  int ltPIdx = xsSortedInds[ltPSortedIdx];
  int gtPIdx = xsSortedInds[gtPSortedIdx];
  float result = ltPWeight * _values[ltPIdx] + gtPWeight * _values[gtPIdx];

  if (this->DEBUG_INTERPOLATE)
  {
    igndbg << "ltPWeight: " << ltPWeight << ", gtPWeight: " << gtPWeight
      << std::endl;
    igndbg << "1D linear interpolation of values " << _values[0] << ", "
      << _values[1] << ", " << _values[2] << ", " << _values[3]
      << " resulted in " << result << std::endl;
  }

  return result;
}

/////////////////////////////////////////////////
void ScienceSensorsSystemPrivate::ExtractElements(
  const std::vector<float> &_orig,
  const std::vector<int> &_inds,
  std::vector<float> &_new)
{
  _new.clear();

  for (int i = 0; i < _inds.size(); ++i)
  {
    _new.push_back(_orig[_inds[i]]);
  }
}

/////////////////////////////////////////////////
template<typename T>
void ScienceSensorsSystemPrivate::SortIndices(
  const std::vector<T> &_v,
  std::vector<size_t> &_idx)
{
  // From https://stackoverflow.com/questions/1577475/c-sorting-and-keeping-track-of-indexes

  // Initialize original index locations
  _idx.resize(_v.size());
  std::iota(_idx.begin(), _idx.end(), 0);

  // Sort indexes based on comparing values in v using std::stable_sort instead
  // of std::sort to avoid unnecessary index re-orderings when v contains
  // elements of equal values 
  std::stable_sort(_idx.begin(), _idx.end(),
    [&_v](size_t _i1, size_t _i2) {return _v[_i1] < _v[_i2];});
}

/////////////////////////////////////////////////
void ScienceSensorsSystemPrivate::PublishData()
{
  IGN_PROFILE("ScienceSensorsSystemPrivate::PublishData");
  this->tempPub.Publish(this->tempMsg);
  this->chlorPub.Publish(this->chlorMsg);
  this->salPub.Publish(this->salMsg);

  // Publish cloud last. The floatVs are optional, so if the GUI gets the cloud
  // first it will display a monochrome cloud until it receives the floats
  this->cloudPub.Publish(this->PointCloudMsg());
}

/////////////////////////////////////////////////
void ScienceSensorsSystem::Configure(
  const ignition::gazebo::Entity &_entity,
  const std::shared_ptr<const sdf::Element> &_sdf,
  ignition::gazebo::EntityComponentManager &_ecm,
  ignition::gazebo::EventManager &_eventMgr)
{
  this->dataPtr->world = ignition::gazebo::World(_entity);

  if (_sdf->HasElement("data_path"))
  {
    this->dataPtr->dataPath = _sdf->Get<std::string>("data_path");
  }

  ignition::common::SystemPaths sysPaths;
  std::string fullPath = sysPaths.FindFile(this->dataPtr->dataPath);
  if (fullPath.empty())
  {
     ignerr << "Data file [" << this->dataPtr->dataPath << "] not found."
            << std::endl;
     return;
  }
  else
  {
    this->dataPtr->dataPath = fullPath;
    ignmsg << "Loading science data from [" << this->dataPtr->dataPath << "]"
           << std::endl;
  }

  // Advertise cloud as a service for requests on-demand, and a topic for updates
  this->dataPtr->cloudPub = this->dataPtr->node.Advertise<
      ignition::msgs::PointCloudPacked>(this->dataPtr->cloudTopic);

  this->dataPtr->node.Advertise(this->dataPtr->cloudTopic,
      &ScienceSensorsSystemPrivate::PointCloudService, this->dataPtr.get());

  // Advertise science data, also as service and topics
  std::string temperatureTopic{"/temperature"};
  this->dataPtr->tempPub = this->dataPtr->node.Advertise<
      ignition::msgs::Float_V>(temperatureTopic);
  this->dataPtr->node.Advertise(temperatureTopic,
      &ScienceSensorsSystemPrivate::TemperatureService, this->dataPtr.get());

  std::string chlorophyllTopic{"/chloropyll"};
  this->dataPtr->chlorPub = this->dataPtr->node.Advertise<
      ignition::msgs::Float_V>(chlorophyllTopic);
  this->dataPtr->node.Advertise(chlorophyllTopic,
      &ScienceSensorsSystemPrivate::ChlorophyllService, this->dataPtr.get());

  std::string salinityTopic{"/salinity"};
  this->dataPtr->salPub = this->dataPtr->node.Advertise<
      ignition::msgs::Float_V>(salinityTopic);
  this->dataPtr->node.Advertise(salinityTopic,
      &ScienceSensorsSystemPrivate::SalinityService, this->dataPtr.get());
}

/////////////////////////////////////////////////
void ScienceSensorsSystem::PreUpdate(
  const ignition::gazebo::UpdateInfo &,
  ignition::gazebo::EntityComponentManager &_ecm)
{
  _ecm.EachNew<ignition::gazebo::components::CustomSensor,
               ignition::gazebo::components::ParentEntity>(
    [&](const ignition::gazebo::Entity &_entity,
        const ignition::gazebo::components::CustomSensor *_custom,
        const ignition::gazebo::components::ParentEntity *_parent)->bool
      {
        createSensor<SalinitySensor>(this, _ecm, _entity, _custom, _parent);
        createSensor<TemperatureSensor>(this, _ecm, _entity, _custom, _parent);
        createSensor<ChlorophyllSensor>(this, _ecm, _entity, _custom, _parent);
        createSensor<CurrentSensor>(this, _ecm, _entity, _custom, _parent);
        return true;
      });
}

/////////////////////////////////////////////////
void ScienceSensorsSystem::PostUpdate(const ignition::gazebo::UpdateInfo &_info,
  const ignition::gazebo::EntityComponentManager &_ecm)
{
  IGN_PROFILE_THREAD_NAME("ScienceSensorsSystem PostUpdate");
  IGN_PROFILE("ScienceSensorsSystem::PostUpdate");

  this->RemoveSensorEntities(_ecm);

  if (_info.paused)
    return;

  // Delay reading data and generating octrees until spherical coordinates are
  // received.
  if (!this->dataPtr->sphericalCoordinatesInitialized)
  {
    if (this->dataPtr->world.SphericalCoordinates(_ecm))
    {
      this->dataPtr->sphericalCoordinatesInitialized = true;

      this->dataPtr->ReadData(_ecm);
      this->dataPtr->GenerateOctrees();
    }
    else
    {
      // TODO(chapulina) Throttle if it becomes spammy
      ignwarn << "Science sensor data won't be published because spherical "
              << "coordinates are unknown." << std::endl;
      return;
    }
  }

  double simTimeSeconds = std::chrono::duration_cast<std::chrono::seconds>(
    _info.simTime).count();

  // Update time index
  if (this->dataPtr->multipleTimeSlices)
  {
    // Only update if sim time exceeds the elapsed timestamp in data
    if (!this->dataPtr->timestamps.empty() &&
      simTimeSeconds >= this->dataPtr->timestamps[this->dataPtr->timeIdx])
    {
      // Increment for next point in time
      this->dataPtr->timeIdx++;

      // Publish science data at the next timestamp
      this->dataPtr->PublishData();
    }
  }

  // Publish every n iters so that VisualizePointCloud plugin gets it.
  // Otherwise the initial publication in Configure() is not enough.
  if (this->dataPtr->repeatPubTimes % 10000 == 0)
  {
    this->dataPtr->PublishData();
    // Reset
    this->dataPtr->repeatPubTimes = 1;
  }
  else
  {
    this->dataPtr->repeatPubTimes++;
  }

  // Whether interpolation is needed
  bool reinterpolate = false;

  // Sensor position to interpolate for
  ignition::math::Vector3d sensorPosENU;

  // Indices and distances of neighboring points to sensor position
  std::vector<int> spatialIdx;
  std::vector<float> spatialSqrDist;

  // Positions of neighbors to use in interpolation
  std::vector<pcl::PointXYZ> interpolatorXYZs;

  // Get a sensor's position, search in the octree for the closest neighbors.
  // Only need to done for one sensor. All sensors are on the robot, doesn't
  // make a big difference to data location.
  for (auto &[entity, sensor] : this->entitySensorMap)
  {
    // Sensor pose in ENU, used to search for data by spatial coordinates
    sensorPosENU = ignition::gazebo::worldPose(entity, _ecm).Pos();
    pcl::PointXYZ searchPoint(
        sensorPosENU.X(),
        sensorPosENU.Y(),
        sensorPosENU.Z());

    // Visualization never shows up when interpolation is always called.
    // Quick fix: Don't need to interpolate EVERY PostUpdate(). That's overkill.
    // Only need to do it after robot has moved a distance from when we did
    // the previous interpolation
    // TODO Replace with something relating to the closest data point.
    // Potentially lastSensorPosENU as well as lastSensorPosDataProximity.
    // Or use spatialRes computed on the data.
    if (sensorPosENU.Distance(this->dataPtr->lastSensorPosENU) <
      this->dataPtr->INTERPOLATE_DIST_THRESH)
    {
      break;
    }

    if (this->dataPtr->DEBUG_INTERPOLATE)
    {
      igndbg << "Searching around sensor Cartesian location "
        << std::round(searchPoint.x * 1000.0) / 1000.0 << ", "
        << std::round(searchPoint.y * 1000.0) / 1000.0 << ", "
        << std::round(searchPoint.z * 1000.0) / 1000.0 << std::endl;
    }

    // If there are any nodes in the octree, search in octree to find spatial
    // index of science data
    if (this->dataPtr->spatialOctrees[this->dataPtr->timeIdx]->getLeafCount()
      > 0)
    {
      IGN_PROFILE("ScienceSensorsSystem::PostUpdate nearestKSearch");

      // kNN search (alternatives are voxel search and radius search. kNN
      // search is good for variable resolution when the distance to the next
      // neighbor is unknown).
      // Find 4 nearest neighbors for barycentric interpolation
      if (this->dataPtr->spatialOctrees[this->dataPtr->timeIdx]
        ->nearestKSearch(searchPoint, 4, spatialIdx, spatialSqrDist) <= 0)
      {
        ignwarn << "Not enough data found near sensor location " << sensorPosENU
          << std::endl;
        continue;
      }
      // Debug output
      else if (this->dataPtr->DEBUG_INTERPOLATE)
      {
        for (std::size_t i = 0; i < spatialIdx.size(); i++)
        {
          // Index the point cloud at the current time slice
          pcl::PointXYZ nbrPt = this->dataPtr->timeSpaceCoords[
            this->dataPtr->timeIdx]->at(spatialIdx[i]);

          igndbg << "Neighbor at ("
            << std::round(nbrPt.x * 1000) / 1000.0 << ", "
            << std::round(nbrPt.y * 1000) / 1000.0 << ", "
            << std::round(nbrPt.z * 1000) / 1000.0
            << "), squared distance " << spatialSqrDist[i]
            << " m" << std::endl;
        }
      }
      reinterpolate = true;

      // Get neighbor XYZs to pass to interpolation
      for (int i = 0; i < spatialIdx.size(); ++i)
      {
        interpolatorXYZs.push_back(this->dataPtr->timeSpaceCoords[
          this->dataPtr->timeIdx]->at(spatialIdx[i]));
      }

      // Update last update position to the current position
      this->dataPtr->lastSensorPosENU = sensorPosENU;
    }

    // Only need to find position ONCE for the entire robot. Don't need to
    // repeat for every sensor.
    break;
  }

  // Convert to Eigen to pass to interpolation
  Eigen::Vector3f sensorPosENUEigen;
  sensorPosENUEigen << sensorPosENU.X(), sensorPosENU.Y(), sensorPosENU.Z();

  Eigen::MatrixXf interpolatorXYZsMat;
  this->dataPtr->PclVectorToEigen(interpolatorXYZs, interpolatorXYZsMat);

  // For each sensor, interpolate using existing data at neighboring positions,
  // to generate data for that sensor.
  for (auto &[entity, sensor] : this->entitySensorMap)
  {
    if (reinterpolate)
    {
      // Input values to barycentric interpolation
      std::vector<float> interpolationValues;

      // For the correct sensor, interpolate using nearby locations with data
      if (auto casted = std::dynamic_pointer_cast<SalinitySensor>(sensor))
      {
        if (this->dataPtr->DEBUG_INTERPOLATE)
          igndbg << "Interpolating salinity" << std::endl;
        this->dataPtr->ExtractElements(
          this->dataPtr->salinityArr[this->dataPtr->timeIdx], spatialIdx,
          interpolationValues);
        float sal = this->dataPtr->BarycentricInterpolate(
          sensorPosENUEigen, interpolatorXYZsMat, interpolationValues);
        casted->SetData(sal);
      }
      else if (auto casted = std::dynamic_pointer_cast<TemperatureSensor>(
        sensor))
      {
        if (this->dataPtr->DEBUG_INTERPOLATE)
          igndbg << "Interpolating temperature" << std::endl;
        this->dataPtr->ExtractElements(
          this->dataPtr->temperatureArr[this->dataPtr->timeIdx], spatialIdx,
          interpolationValues);
        float temp = this->dataPtr->BarycentricInterpolate(
          sensorPosENUEigen, interpolatorXYZsMat, interpolationValues);

        ignition::math::Temperature tempC;
        tempC.SetCelsius(temp);
        casted->SetData(tempC);
      }
      else if (auto casted = std::dynamic_pointer_cast<ChlorophyllSensor>(
        sensor))
      {
        if (this->dataPtr->DEBUG_INTERPOLATE)
          igndbg << "Interpolating chlorophyll" << std::endl;
        this->dataPtr->ExtractElements(
          this->dataPtr->chlorophyllArr[this->dataPtr->timeIdx], spatialIdx,
          interpolationValues);
        float chlor = this->dataPtr->BarycentricInterpolate(
          sensorPosENUEigen, interpolatorXYZsMat, interpolationValues);
        casted->SetData(chlor);
      }
      else if (auto casted = std::dynamic_pointer_cast<CurrentSensor>(
        sensor))
      {
        if (this->dataPtr->DEBUG_INTERPOLATE)
          igndbg << "Interpolating E and N currents" << std::endl;
        this->dataPtr->ExtractElements(
          this->dataPtr->eastCurrentArr[this->dataPtr->timeIdx], spatialIdx,
          interpolationValues);
        float eCurr = this->dataPtr->BarycentricInterpolate(
          sensorPosENUEigen, interpolatorXYZsMat, interpolationValues);

        // Reset before reuse
        interpolationValues.clear();

        this->dataPtr->ExtractElements(
          this->dataPtr->northCurrentArr[this->dataPtr->timeIdx], spatialIdx,
          interpolationValues);
        float nCurr = this->dataPtr->BarycentricInterpolate(
          sensorPosENUEigen, interpolatorXYZsMat, interpolationValues);

        auto curr = ignition::math::Vector3d(eCurr, nCurr, 0.0);
        casted->SetData(curr);
      }
      else
      {
        ignerr << "Unsupported sensor type, failed to set data" << std::endl;
      }
    }

    // Update all the sensors
    sensor->Update(_info.simTime, false);
  }
}

//////////////////////////////////////////////////
void ScienceSensorsSystem::RemoveSensorEntities(
    const ignition::gazebo::EntityComponentManager &_ecm)
{
  IGN_PROFILE("ScienceSensorsSystem::RemoveSensorEntities");

  _ecm.EachRemoved<ignition::gazebo::components::CustomSensor>(
    [&](const ignition::gazebo::Entity &_entity,
        const ignition::gazebo::components::CustomSensor *)->bool
      {
        auto sensorId = this->entitySensorMap.find(_entity);
        if (sensorId == this->entitySensorMap.end())
        {
          ignerr << "Internal error, missing sensor for entity ["
                 << _entity << "]" << std::endl;
          return true;
        }

        this->entitySensorMap.erase(sensorId);

        igndbg << "Removed sensor entity [" << _entity << "]" << std::endl;

        return true;
      });
}

//////////////////////////////////////////////////
bool ScienceSensorsSystemPrivate::PointCloudService(
    ignition::msgs::PointCloudPacked &_res)
{
  _res = this->PointCloudMsg();
  return true;
}

//////////////////////////////////////////////////
bool ScienceSensorsSystemPrivate::TemperatureService(
    ignition::msgs::Float_V &_res)
{
  _res = this->tempMsg;
  return true;
}

//////////////////////////////////////////////////
bool ScienceSensorsSystemPrivate::ChlorophyllService(
    ignition::msgs::Float_V &_res)
{
  _res = this->chlorMsg;
  return true;
}

//////////////////////////////////////////////////
bool ScienceSensorsSystemPrivate::SalinityService(
    ignition::msgs::Float_V &_res)
{
  _res = this->salMsg;
  return true;
}

//////////////////////////////////////////////////
ignition::msgs::PointCloudPacked ScienceSensorsSystemPrivate::PointCloudMsg()
{
  IGN_PROFILE("ScienceSensorsSystemPrivate::PointCloudMsg");

  ignition::msgs::PointCloudPacked msg;

  if (this->timeIdx < 0 || this->timeIdx >= this->timestamps.size())
  {
    ignerr << "Invalid time index [" << this->timeIdx << "]."
           << std::endl;
    return msg;
  }

  ignition::msgs::InitPointCloudPacked(msg, "world", true,
    {
      {"xyz", ignition::msgs::PointCloudPacked::Field::FLOAT32},
    });

  msg.mutable_header()->mutable_stamp()->set_sec(this->timestamps[this->timeIdx]);

  pcl::PCLPointCloud2 pclPC2;
  pcl::toPCLPointCloud2(*this->timeSpaceCoords[this->timeIdx].get(), pclPC2);

  msg.set_height(pclPC2.height);
  msg.set_width(pclPC2.width);
  msg.set_is_bigendian(pclPC2.is_bigendian);
  msg.set_point_step(pclPC2.point_step);
  msg.set_row_step(pclPC2.row_step);
  msg.set_is_dense(pclPC2.is_dense);

  msg.mutable_data()->resize(pclPC2.data.size());
  memcpy(msg.mutable_data()->data(), pclPC2.data.data(), pclPC2.data.size());

  // Populate float arrays for actual science data
  *this->tempMsg.mutable_data() = {temperatureArr[this->timeIdx].begin(),
    temperatureArr[this->timeIdx].end()};
  *this->chlorMsg.mutable_data() = {chlorophyllArr[this->timeIdx].begin(),
    chlorophyllArr[this->timeIdx].end()};
  *this->salMsg.mutable_data() = {salinityArr[this->timeIdx].begin(),
    salinityArr[this->timeIdx].end()};

  return msg;
}

IGNITION_ADD_PLUGIN(
  tethys::ScienceSensorsSystem,
  ignition::gazebo::System,
  tethys::ScienceSensorsSystem::ISystemConfigure,
  tethys::ScienceSensorsSystem::ISystemPreUpdate,
  tethys::ScienceSensorsSystem::ISystemPostUpdate)

IGNITION_ADD_PLUGIN_ALIAS(tethys::ScienceSensorsSystem,
    "tethys::ScienceSensorsSystem")<|MERGE_RESOLUTION|>--- conflicted
+++ resolved
@@ -295,29 +295,6 @@
 
   /// \brief Publish a few more times for visualization plugin to get them
   public: int repeatPubTimes = 1;
-<<<<<<< HEAD
-=======
-
-  //////////////////////////////
-  // Constants for visualization
-
-  // TODO This is a workaround pending upstream Ignition orbit tool improvements
-  // \brief Scale down in order to see in view
-  // For 2003080103_mb_l3_las_1x1km.csv
-  //public: const float MINIATURE_SCALE = 0.01;
-  // For 2003080103_mb_l3_las.csv
-  public: const float MINIATURE_SCALE = 0.0001;
-  // For simple_test.csv
-  //public: const float MINIATURE_SCALE = 1.0;
-
-  // TODO This is a workaround pending upstream Marker performance improvements.
-  // \brief Performance trick. Skip depths below this z, so have memory to
-  // visualize higher layers at higher resolution.
-  // This is only for visualization, so that MAX_PTS_VIS can calculate close
-  // to the actual number of points visualized.
-  // Sensors shouldn't use this.
-  public: const float SKIP_Z_BELOW = -20;
->>>>>>> 701852c8
 };
 
 /////////////////////////////////////////////////
