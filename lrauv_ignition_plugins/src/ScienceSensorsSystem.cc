/*
 * Copyright (C) 2021 Open Source Robotics Foundation
 *
 * Licensed under the Apache License, Version 2.0 (the "License");
 * you may not use this file except in compliance with the License.
 * You may obtain a copy of the License at
 *
 *     http://www.apache.org/licenses/LICENSE-2.0
 *
 * Unless required by applicable law or agreed to in writing, software
 * distributed under the License is distributed on an "AS IS" BASIS,
 * WITHOUT WARRANTIES OR CONDITIONS OF ANY KIND, either express or implied.
 * See the License for the specific language governing permissions and
 * limitations under the License.
 *
 */

/*
 * Development of this module has been funded by the Monterey Bay Aquarium
 * Research Institute (MBARI) and the David and Lucile Packard Foundation
 */

#include <mutex>

#include <ignition/msgs/pointcloud_packed.pb.h>

#include <ignition/common/Profiler.hh>
#include <ignition/common/SystemPaths.hh>
#include <ignition/gazebo/World.hh>
#include <ignition/math/SphericalCoordinates.hh>
#include <ignition/msgs/Utility.hh>
#include <ignition/plugin/Register.hh>
#include <ignition/transport/Node.hh>

#include <pcl/conversions.h>
#include <pcl/PCLPointCloud2.h>
#include <pcl/point_cloud.h>
#include <pcl/octree/octree_search.h>

#include "ScienceSensorsSystem.hh"

using namespace tethys;

class tethys::ScienceSensorsSystemPrivate
{
  //////////////////////////////////
  // Functions for data manipulation

  /// \brief Reads csv file and populate various data fields
  /// \param[in] _ecm Immutable reference to the ECM
  public: void ReadData(const ignition::gazebo::EntityComponentManager &_ecm);

  /// \brief Generate octree from spatial data, for searching
  public: void GenerateOctrees();

  /// \brief Barycentric interpolation in 3D, given 4 points on any arbitrary
  /// tetrahedra.
  /// \param[in] _p Position within the tetrahedra to interpolate for
  /// \param[in] _xyzs XYZ coordinates of 4 vertices of a tetrahedra
  /// \param[in] _values Data values at the 4 vertices
  /// \return Interpolated value, or quiet NaN if inputs invalid.
  public: float BarycentricInterpolate(
    const Eigen::Vector3f &_p,
    const std::vector<pcl::PointXYZ> &_xyzs,
    const std::vector<float> &_values);

  /// \brief Barycentric interpolation in 2D, given 3 points on any arbitrary
  /// triangle.
  /// \param[in] _p Position within the triangle to interpolate for
  /// \param[in] _xyzs XYZ coordinates of 3 vertices of a triangle
  /// \param[in] _values Data values at the 3 vertices
  /// \return Interpolated value, or quiet NaN if inputs invalid.
  public: float BarycentricInterpolate(
    const Eigen::Vector2f &_p,
    const std::vector<pcl::PointXYZ> &_xyzs,
    const std::vector<float> &_values);

  /// \brief Extract elements at indices _inds from _orig vector.
  /// \param[in] _orig A vector of values to extract
  /// \param[in] _inds Indices of elements to extract
  /// \param[out] _new Extracted values
  public: void ExtractElements(
    const std::vector<float> &_orig,
    const std::vector<int> &_inds,
    std::vector<float> &_new);

  //////////////////////////////
  // Functions for communication

  /// \brief Publish the latest point cloud
  public: void PublishData();

  /// \brief Service callback for a point cloud with the latest position data.
  /// \param[in] _res Point cloud to return
  /// \return True
  public: bool PointCloudService(ignition::msgs::PointCloudPacked &_res);

  /// \brief Service callback for a float vector with the latest temperature data.
  /// \param[in] _res Float vector to return
  /// \return True
  public: bool TemperatureService(ignition::msgs::Float_V &_res);

  /// \brief Service callback for a float vector with the latest chlorophyll data.
  /// \param[in] _res Float vector to return
  /// \return True
  public: bool ChlorophyllService(ignition::msgs::Float_V &_res);

  /// \brief Service callback for a float vector with the latest salinity data.
  /// \param[in] _res Float vector to return
  /// \return True
  public: bool SalinityService(ignition::msgs::Float_V &_res);

  /// \brief Returns a point cloud message populated with the latest sensor data
  public: ignition::msgs::PointCloudPacked PointCloudMsg();

  ///////////////////////////////
  // Constants for data manipulation

  /// \brief csv field name for timestamp of data
  public: const std::string TIME {"elapsed_time_second"};

  /// \brief csv field name for latitude
  public: const std::string LATITUDE {"latitude_degree"};

  /// \brief csv field name for longitude
  public: const std::string LONGITUDE {"longitude_degree"};

  /// \brief csv field name for depth
  public: const std::string DEPTH {"depth_meter"};

  /// \brief csv field name for temperature
  public: const std::string TEMPERATURE {"sea_water_temperature_degC"};

  /// \brief csv field name for salinity
  public: const std::string SALINITY {"sea_water_salinity_psu"};

  /// \brief csv field name for chlorophyll
  public: const std::string CHLOROPHYLL {
    "mass_concentration_of_chlorophyll_in_sea_water_ugram_per_liter"};

  /// \brief csv field name for ocean current velocity eastward
  public: const std::string EAST_CURRENT {
    "eastward_sea_water_velocity_meter_per_sec"};

  /// \brief csv field name for ocean current velocity northward
  public: const std::string NORTH_CURRENT {
    "northward_sea_water_velocity_meter_per_sec"};

  ////////////////////////////
  // Fields for bookkeeping

  /// \brief Input data file name, relative to a path Ignition can find in its
  /// environment variables.
  public: std::string dataPath {"2003080103_mb_l3_las.csv"};

  /// \brief Coordinates where sensor location was last interpolated.
  /// Helps to determine whether sensor location needs to be updated
  public: ignition::math::Vector3d lastSensorPosENU = {
    std::numeric_limits<double>::max(),
    std::numeric_limits<double>::max(),
    std::numeric_limits<double>::max()};

  /// \brief Distance robot needs to move before another data interpolation
  /// (based on sensor location) takes place.
  public: const float INTERPOLATE_DIST_THRESH = 5.0;

  ///////////////////////////////
  // Variables for coordinate system

  /// \brief Set to true after the spherical coordinates have been initialized.
  /// This may happen at startup if the SDF file has them hardcoded, or at
  /// runtime when the first vehicle is spawned. Assume the coordinates are
  /// only shifted once.
  public: bool sphericalCoordinatesInitialized{false};

  /// \brief Mutex for writing to world origin association to lat/long
  public: std::mutex mtx;

  //////////////////////////////////
  // Variables for data manipulation

  /// \brief Whether using more than one time slices of data
  public: bool multipleTimeSlices {false};

  /// \brief Index of the latest time slice
  public: int timeIdx {0};

  /// \brief Timestamps to index slices of data
  public: std::vector<float> timestamps;

  /// \brief Spatial coordinates of data
  /// Vector size: number of time slices. Indices correspond to those of
  /// this->timestamps.
  /// Point cloud: spatial coordinates to index science data by location
  /// in the ENU world frame.
  public: std::vector<pcl::PointCloud<pcl::PointXYZ>::Ptr> timeSpaceCoords;

  /// \brief Resolution of spatial coordinates in meters in octree, for data
  /// search.
  public: float spatialRes = 0.1f;

  /// \brief Octree for data search based on spatial location of sensor. One
  /// octree per point cloud in timeSpaceCoords.
  /// Location stored in ENU world coordinates.
  public: std::vector<pcl::octree::OctreePointCloudSearch<pcl::PointXYZ>::Ptr>
    spatialOctrees;

  /// \brief Science data.
  /// Outer vector size: number of time slices. Indices correspond to those of
  /// this->timestamps.
  /// Inner vector: indices correspond to those of timeSpaceCoords.
  public: std::vector<std::vector<float>> temperatureArr;

  /// \brief Science data. Same size as temperatureArr.
  public: std::vector<std::vector<float>> salinityArr;

  /// \brief Science data. Same size as temperatureArr.
  public: std::vector<std::vector<float>> chlorophyllArr;

  /// \brief Science data. Same size as temperatureArr.
  public: std::vector<std::vector<float>> eastCurrentArr;

  /// \brief Science data. Same size as temperatureArr.
  public: std::vector<std::vector<float>> northCurrentArr;

  //////////////////////////////
  // Variables for communication

  /// \brief World object to access world properties.
  public: ignition::gazebo::World world;

  /// \brief Node for communication
  public: ignition::transport::Node node;

  /// \brief Publisher for point clouds representing positions for science data
  public: ignition::transport::Node::Publisher cloudPub;

  /// \brief Name used for both the point cloud topic and service
  public: std::string cloudTopic {"/science_data"};

  /// \brief Publisher for temperature
  public: ignition::transport::Node::Publisher tempPub;

  /// \brief Publisher for chlorophyll
  public: ignition::transport::Node::Publisher chlorPub;

  /// \brief Publisher for salinity
  public: ignition::transport::Node::Publisher salPub;

  /// \brief Temperature message
  public: ignition::msgs::Float_V tempMsg;

  /// \brief Chlorophyll message
  public: ignition::msgs::Float_V chlorMsg;

  /// \brief Salinity message
  public: ignition::msgs::Float_V salMsg;

  /// \brief Publish a few more times for visualization plugin to get them
  public: int repeatPubTimes = 1;

  //////////////////////////////
  // Constants for visualization

  // TODO This is a workaround pending upstream Ignition orbit tool improvements
  // \brief Scale down in order to see in view
  // For 2003080103_mb_l3_las_1x1km.csv
  //public: const float MINIATURE_SCALE = 0.01;
  // For 2003080103_mb_l3_las.csv
  public: const float MINIATURE_SCALE = 0.0001;
  // For simple_test.csv
  //public: const float MINIATURE_SCALE = 1.0;

  // TODO This is a workaround pending upstream Marker performance improvements.
  // \brief Performance trick. Skip depths below this z, so have memory to
  // visualize higher layers at higher resolution.
  // This is only for visualization, so that MAX_PTS_VIS can calculate close
  // to the actual number of points visualized.
  // Sensors shouldn't use this.
  public: const float SKIP_Z_BELOW = -20;
};

/////////////////////////////////////////////////
/// \brief Helper function to create a sensor according to its type
/// \tparam SensorType A sensor type
/// \param[in] _system Pointer to the science sensors system
/// \param[in] _ecm Mutable reference to the ECM
/// \param[in] _entity Sensor entity
/// \param[in] _custom Custom sensor component
/// \param[in] _parent Parent entity component
template<typename SensorType>
void createSensor(ScienceSensorsSystem *_system,
    ignition::gazebo::EntityComponentManager &_ecm,
    const ignition::gazebo::Entity &_entity,
    const ignition::gazebo::components::CustomSensor *_custom,
    const ignition::gazebo::components::ParentEntity *_parent)
{
  auto type = ignition::sensors::customType(_custom->Data());
  if (SensorType::kTypeStr != type)
  {
    return;
  }
  // Get sensor's scoped name without the world
  auto sensorScopedName = ignition::gazebo::removeParentScope(
      ignition::gazebo::scopedName(_entity, _ecm, "::", false), "::");
  sdf::Sensor data = _custom->Data();
  data.SetName(sensorScopedName);

  // Default to scoped name as topic
  if (data.Topic().empty())
  {
    std::string topic = scopedName(_entity, _ecm) + "/" + SensorType::kTypeStr;
    data.SetTopic(topic);
  }

  ignition::sensors::SensorFactory sensorFactory;
  auto sensor = sensorFactory.CreateSensor<SensorType>(data);
  if (nullptr == sensor)
  {
    ignerr << "Failed to create sensor [" << sensorScopedName << "]"
           << std::endl;
    return;
  }

  // Set sensor parent
  auto parentName = _ecm.Component<ignition::gazebo::components::Name>(
      _parent->Data())->Data();
  sensor->SetParent(parentName);

  // Set topic on Gazebo
  _ecm.CreateComponent(_entity,
      ignition::gazebo::components::SensorTopic(sensor->Topic()));

  // Keep track of this sensor
  _system->entitySensorMap.insert(std::make_pair(_entity,
      std::move(sensor)));

  igndbg << "Created sensor [" << sensorScopedName << "]"
         << std::endl;
}

/////////////////////////////////////////////////
ScienceSensorsSystem::ScienceSensorsSystem()
  : dataPtr(std::make_unique<ScienceSensorsSystemPrivate>())
{
}

/////////////////////////////////////////////////
void ScienceSensorsSystemPrivate::ReadData(
    const ignition::gazebo::EntityComponentManager &_ecm)
{
  IGN_PROFILE("ScienceSensorsSystemPrivate::ReadData");

  if (!this->sphericalCoordinatesInitialized)
  {
    ignerr << "Trying to read data before spherical coordinates were "
           << "initialized." << std::endl;
    return;
  }

  // Lock modifications to world origin spherical association until finish
  // reading and transforming data
  std::lock_guard<std::mutex> lock(mtx);

  std::fstream fs;
  fs.open(this->dataPath, std::ios::in);

  std::vector<std::string> fieldnames;
  std::string line, word, temp;

  // Read field names in first line
  std::getline(fs, line);

  std::stringstream ss(line);

  // Tokenize header line into columns
  while (std::getline(ss, word, ','))
  {
    fieldnames.push_back(word);
  }

  // Read file line by line
  while (std::getline(fs, line))
  {
    std::stringstream ss(line);

    int i = 0;

    // Index of the timestamp in this line of data. Init to invalid index
    int lineTimeIdx = -1;

    // Spatial coordinates of this line of data. Init to NaN before populating
    float latitude = std::numeric_limits<float>::quiet_NaN();
    float longitude = std::numeric_limits<float>::quiet_NaN();
    float depth = std::numeric_limits<float>::quiet_NaN();

    // Science data. Init to NaN before knowing whether timestamp is valid, so
    // that we do not assume timestamp column precedes data columns in each line
    // in the file.
    float temp = std::numeric_limits<float>::quiet_NaN();
    float sal = std::numeric_limits<float>::quiet_NaN();
    float chlor = std::numeric_limits<float>::quiet_NaN();
    float nCurr = std::numeric_limits<float>::quiet_NaN();
    float eCurr = std::numeric_limits<float>::quiet_NaN();

    // Tokenize the line into columns
    while (std::getline(ss, word, ','))
    {
      float val = 0.0f;
      try
      {
        // stof handles NaNs and Infs
        val = stof(word);
      }
      catch (const std::invalid_argument &ia)
      {
        ignerr << "Line [" << line << "] contains invalid word. Skipping. "
               << ia.what() << std::endl;
        continue;
      }
      catch (const std::out_of_range &oor)
      {
        ignerr << "Line [" << line << "] contains invalid word. Skipping. "
               << oor.what() << std::endl;
        continue;
      }

      // Time index
      if (fieldnames[i] == TIME)
      {
        // Does not account for floating point error. Assumes time specified in
        // csv file is same accuracy for each line.
        std::vector<float>::iterator it =
          std::find(this->timestamps.begin(), this->timestamps.end(), val);
        // If the timestamp is new
        if (it == this->timestamps.end())
        {
          // Insert new timestamp into 1D array
          this->timestamps.push_back(val);

          // Create a new time slice of data
          auto newCloud = pcl::PointCloud<pcl::PointXYZ>::Ptr(
              new pcl::PointCloud<pcl::PointXYZ>);
          this->timeSpaceCoords.push_back(newCloud->makeShared());
          // Is this valid memory management?
          this->temperatureArr.push_back(std::vector<float>());
          this->salinityArr.push_back(std::vector<float>());
          this->chlorophyllArr.push_back(std::vector<float>());
          this->eastCurrentArr.push_back(std::vector<float>());
          this->northCurrentArr.push_back(std::vector<float>());

          lineTimeIdx = this->timestamps.size() - 1;
        }
        // If the timestamp exists, find the index of its corresponding time
        // slice
        else
        {
          lineTimeIdx = it - this->timestamps.begin();
        }
      }
      // Spatial index: latitude
      else if (fieldnames[i] == LATITUDE)
      {
        latitude = val;
      }
      // Spatial index: longitude
      else if (fieldnames[i] == LONGITUDE)
      {
        longitude = val;
      }
      // Spatial index: depth
      else if (fieldnames[i] == DEPTH)
      {
        depth = val;
      }
      // Science data
      else if (fieldnames[i] == TEMPERATURE)
      {
        temp = val;
      }
      else if (fieldnames[i] == SALINITY)
      {
        sal = val;
      }
      else if (fieldnames[i] == CHLOROPHYLL)
      {
        chlor = val;
      }
      else if (fieldnames[i] == EAST_CURRENT)
      {
        eCurr = val;
      }
      else if (fieldnames[i] == NORTH_CURRENT)
      {
        nCurr = val;
      }
      else
      {
        ignerr << "Unrecognized science data field name [" << fieldnames[i]
               << "]. Skipping column." << std::endl;
      }

      i += 1;
    }

    // Check validity of timestamp
    // If no timestamp was provided for this line, cannot index the datum.
    if (lineTimeIdx == -1)
    {
      ignerr << "Line [" << line << "] timestamp invalid. Skipping."
             << std::endl;
      continue;
    }
    else
    {
      // Check validity of spatial coordinates
      if (!std::isnan(latitude) && !std::isnan(longitude) && !std::isnan(depth))
      {
        // Performance trick. Skip points below a certain depth
        if (-depth < this->SKIP_Z_BELOW)
        {
          continue;
        }

        // Convert lat / lon / elevation to Cartesian ENU
        auto cart = this->world.SphericalCoordinates(_ecm).value()
            .PositionTransform({IGN_DTOR(latitude), IGN_DTOR(longitude), 0.0},
            ignition::math::SphericalCoordinates::SPHERICAL,
            ignition::math::SphericalCoordinates::LOCAL2);
        // Flip sign of z, because positive depth is negative z.
        cart.Z() = -depth;

        // Performance trick. Scale down to see in view
        cart *= this->MINIATURE_SCALE;
        // Revert Z to the unscaled depth
        cart.Z() = -depth;

        // Performance trick. Skip points beyond some distance from origin
        if (abs(cart.X()) > 1000 || abs(cart.Y()) > 1000)
        {
          continue;
        }

        // Gather spatial coordinates, 3 fields in the line, into point cloud
        // for indexing this time slice of data.
        this->timeSpaceCoords[lineTimeIdx]->push_back(
          pcl::PointXYZ(cart.X(), cart.Y(), cart.Z()));

        // Populate science data
        this->temperatureArr[lineTimeIdx].push_back(temp);
        this->salinityArr[lineTimeIdx].push_back(sal);
        this->chlorophyllArr[lineTimeIdx].push_back(chlor);
        this->eastCurrentArr[lineTimeIdx].push_back(eCurr);
        this->northCurrentArr[lineTimeIdx].push_back(nCurr);
      }
      // If spatial coordinates invalid, cannot use to index this datum
      else
      {
        ignerr << "Line [" << line << "] has invalid spatial coordinates "
               << "(latitude, longitude, and/or depth). Skipping." << std::endl;
        continue;
      }
    }
  }

  // Make sure the number of timestamps in the 1D indexing array, and the
  // number of time slices of data, are the same.
  assert(this->timestamps.size() == this->timeSpaceCoords.size());

  for (int i = 0; i < this->timeSpaceCoords.size(); i++)
  {
    igndbg << "At time slice " << this->timestamps[i] << ", populated "
           << this->timeSpaceCoords[i]->size()
           << " spatial coordinates." << std::endl;
  }
}

/////////////////////////////////////////////////
void ScienceSensorsSystemPrivate::GenerateOctrees()
{
  // For each time slice, create an octree for the spatial coordinates
  for (int i = 0; i < this->timeSpaceCoords.size(); ++i)
  {
    this->spatialOctrees.push_back(
      pcl::octree::OctreePointCloudSearch<pcl::PointXYZ>::Ptr(
        new pcl::octree::OctreePointCloudSearch<pcl::PointXYZ>(
          this->spatialRes)));

    // Populate octree with spatial coordinates
    this->spatialOctrees[i]->setInputCloud(this->timeSpaceCoords[i]);
    this->spatialOctrees[i]->addPointsFromInputCloud();
  }
}

/////////////////////////////////////////////////
float ScienceSensorsSystemPrivate::BarycentricInterpolate(
  const Eigen::Vector3f &_p,
  const std::vector<pcl::PointXYZ> &_xyzs,
  const std::vector<float> &_values)
{
<<<<<<< HEAD
  // Implemented from https://en.wikipedia.org/wiki/Barycentric_coordinate_system#Barycentric_coordinates_on_tetrahedra

  //igndbg << "_p: " << std::endl << _p << std::endl;

  Eigen::Matrix3f T;
  // Row 1: x1 - x4, x2 - x4, x3 - x4
  T << _xyzs.at(0).x - _xyzs.at(3).x,
       _xyzs.at(1).x - _xyzs.at(3).x,
       _xyzs.at(2).x - _xyzs.at(3).x,
  // Row 2: y1 - y4, y2 - y4, y3 - y4
       _xyzs.at(0).y - _xyzs.at(3).y,
       _xyzs.at(1).y - _xyzs.at(3).y,
       _xyzs.at(2).y - _xyzs.at(3).y,
  // Row 3: z1 - z4, z2 - z4, z3 - z4
       _xyzs.at(0).z - _xyzs.at(3).z,
       _xyzs.at(1).z - _xyzs.at(3).z,
       _xyzs.at(2).z - _xyzs.at(3).z;
  //igndbg << "T: " << std::endl << T << std::endl;

  // Check for special case when 3rd row of T is all zeros.
  // Happens when all neighbors are on the same z slice
  if ((T.row(2).array() < 1e-6).all())
  {
    igndbg << "4 points on same z slice. Using 2D barycentric interpolation."
      << std::endl;
    Eigen::Vector2f p2D;
    p2D << _p(0), _p(1);
    return this->BarycentricInterpolate(p2D, _xyzs, _values);
  }

  // r4 = (x4, y4, z4)
  Eigen::Vector3f r4;
  r4 << _xyzs.at(3).x, _xyzs.at(3).y, _xyzs.at(3).z;
  //igndbg << "r4: " << std::endl << r4 << std::endl;

  // (lambda1, lambda2, lambda3)
  Eigen::Vector3f lambda123 = T.inverse() * (_p - r4);

  //igndbg << "T.inverse(): " << std::endl << T.inverse() << std::endl;

  // lambda4 = 1 - lambda1 - lambda2 - lambda3
  float lambda4 = 1 - lambda123(0) - lambda123(1) - lambda123(2);

  //igndbg << "Barycentric 3D lambda 1 2 3 4: " << lambda123(0) << ", "
  //  << lambda123(1) << ", "
  //  << lambda123(2) << ", "
  //  << lambda4 << std::endl;

  // f(r) = lambda1 * f(r1) + lambda2 * f(r2) + lambda3 * f(r3)
  float result =
    lambda123(0) * _values[0] +
    lambda123(1) * _values[1] +
    lambda123(2) * _values[2] +
    lambda4 * _values[3];

  igndbg << "Barycentric 3D interpolation of values " << _values[0] << ", "
    << _values[1] << ", " << _values[2] << ", " << _values[3]
    << " resulted in " << result << std::endl;

  return result;
=======
  IGN_PROFILE("ScienceSensorsSystemPrivate::PublishData");
  this->tempPub.Publish(this->tempMsg);
  this->chlorPub.Publish(this->chlorMsg);
  this->salPub.Publish(this->salMsg);

  // Publish cloud last. The floatVs are optional, so if the GUI gets the cloud
  // first it will display a monochrome cloud until it receives the floats
  this->cloudPub.Publish(this->PointCloudMsg());
>>>>>>> dc74ea8e
}

/////////////////////////////////////////////////
float ScienceSensorsSystemPrivate::BarycentricInterpolate(
  const Eigen::Vector2f &_p,
  const std::vector<pcl::PointXYZ> &_xyzs,
  const std::vector<float> &_values)
{
  // 2D case, consider inputs a triangle and use 2 x 2 matrix for T
  Eigen::Matrix2f T;
  // Row 1: x1 - x3, x2 - x3
  T << _xyzs.at(0).x - _xyzs.at(2).x,
       _xyzs.at(1).x - _xyzs.at(2).x,
  // Row 2: y1 - y3, y2 - y3
       _xyzs.at(0).y - _xyzs.at(2).y,
       _xyzs.at(1).y - _xyzs.at(2).y;
  //igndbg << "T: " << std::endl << T << std::endl;

  // r3 = (x3, y3, z3)
  Eigen::Vector2f r3;
  r3 << _xyzs.at(2).x, _xyzs.at(2).y;
  //igndbg << "r3: " << std::endl << r3 << std::endl;

  // (lambda1, lambda2)
  Eigen::Vector2f lambda12 = T.inverse() * (_p - r3);

  //igndbg << "T.inverse(): " << std::endl << T.inverse() << std::endl;

  // lambda3 = 1 - lambda1 - lambda2
  float lambda3 = 1 - lambda12(0) - lambda12(1);

  //igndbg << "Barycentric 2D lambda 1 2 3: " << lambda12(0) << ", "
  //  << lambda12(1) << ", "
  //  << lambda3 << std::endl;

  // f(r) = lambda1 * f(r1) + lambda2 * f(r2)
  float result =
    lambda12(0) * _values[0] +
    lambda12(1) * _values[1] +
    lambda3 * _values[2];

  igndbg << "Barycentric 2D interpolation of values " << _values[0] << ", "
    << _values[1] << ", " << _values[2]
    << " resulted in " << result << std::endl;

  return result;
}

/////////////////////////////////////////////////
void ScienceSensorsSystemPrivate::ExtractElements(
  const std::vector<float> &_orig,
  const std::vector<int> &_inds,
  std::vector<float> &_new)
{
  _new.clear();

  for (int i = 0; i < _inds.size(); ++i)
  {
    _new.push_back(_orig[_inds[i]]);
  }
}

/////////////////////////////////////////////////
void ScienceSensorsSystemPrivate::PublishData()
{
  IGN_PROFILE("ScienceSensorsSystemPrivate::PublishData");
  this->cloudPub.Publish(this->PointCloudMsg());
  this->tempPub.Publish(this->tempMsg);
  this->chlorPub.Publish(this->chlorMsg);
  this->salPub.Publish(this->salMsg);
}

/////////////////////////////////////////////////
void ScienceSensorsSystem::Configure(
  const ignition::gazebo::Entity &_entity,
  const std::shared_ptr<const sdf::Element> &_sdf,
  ignition::gazebo::EntityComponentManager &_ecm,
  ignition::gazebo::EventManager &_eventMgr)
{
  this->dataPtr->world = ignition::gazebo::World(_entity);

  if (_sdf->HasElement("data_path"))
  {
    this->dataPtr->dataPath = _sdf->Get<std::string>("data_path");
  }

  ignition::common::SystemPaths sysPaths;
  std::string fullPath = sysPaths.FindFile(this->dataPtr->dataPath);
  if (fullPath.empty())
  {
     ignerr << "Data file [" << this->dataPtr->dataPath << "] not found."
            << std::endl;
     return;
  }
  else
  {
    this->dataPtr->dataPath = fullPath;
    ignmsg << "Loading science data from [" << this->dataPtr->dataPath << "]"
           << std::endl;
  }

  // Advertise cloud as a service for requests on-demand, and a topic for updates
  this->dataPtr->cloudPub = this->dataPtr->node.Advertise<
      ignition::msgs::PointCloudPacked>(this->dataPtr->cloudTopic);

  this->dataPtr->node.Advertise(this->dataPtr->cloudTopic,
      &ScienceSensorsSystemPrivate::PointCloudService, this->dataPtr.get());

  // Advertise science data, also as service and topics
  std::string temperatureTopic{"/temperature"};
  this->dataPtr->tempPub = this->dataPtr->node.Advertise<
      ignition::msgs::Float_V>(temperatureTopic);
  this->dataPtr->node.Advertise(temperatureTopic,
      &ScienceSensorsSystemPrivate::TemperatureService, this->dataPtr.get());

  std::string chlorophyllTopic{"/chloropyll"};
  this->dataPtr->chlorPub = this->dataPtr->node.Advertise<
      ignition::msgs::Float_V>(chlorophyllTopic);
  this->dataPtr->node.Advertise(chlorophyllTopic,
      &ScienceSensorsSystemPrivate::ChlorophyllService, this->dataPtr.get());

  std::string salinityTopic{"/salinity"};
  this->dataPtr->salPub = this->dataPtr->node.Advertise<
      ignition::msgs::Float_V>(salinityTopic);
  this->dataPtr->node.Advertise(salinityTopic,
      &ScienceSensorsSystemPrivate::SalinityService, this->dataPtr.get());
}

/////////////////////////////////////////////////
void ScienceSensorsSystem::PreUpdate(
  const ignition::gazebo::UpdateInfo &,
  ignition::gazebo::EntityComponentManager &_ecm)
{
  _ecm.EachNew<ignition::gazebo::components::CustomSensor,
               ignition::gazebo::components::ParentEntity>(
    [&](const ignition::gazebo::Entity &_entity,
        const ignition::gazebo::components::CustomSensor *_custom,
        const ignition::gazebo::components::ParentEntity *_parent)->bool
      {
        createSensor<SalinitySensor>(this, _ecm, _entity, _custom, _parent);
        createSensor<TemperatureSensor>(this, _ecm, _entity, _custom, _parent);
        createSensor<ChlorophyllSensor>(this, _ecm, _entity, _custom, _parent);
        createSensor<CurrentSensor>(this, _ecm, _entity, _custom, _parent);
        return true;
      });
}

/////////////////////////////////////////////////
void ScienceSensorsSystem::PostUpdate(const ignition::gazebo::UpdateInfo &_info,
  const ignition::gazebo::EntityComponentManager &_ecm)
{
  IGN_PROFILE_THREAD_NAME("ScienceSensorsSystem PostUpdate");
  IGN_PROFILE("ScienceSensorsSystem::PostUpdate");

  this->RemoveSensorEntities(_ecm);

  if (_info.paused)
    return;

  // Delay reading data and generating octrees until spherical coordinates are
  // received.
  if (!this->dataPtr->sphericalCoordinatesInitialized)
  {
    if (this->dataPtr->world.SphericalCoordinates(_ecm))
    {
      this->dataPtr->sphericalCoordinatesInitialized = true;

      this->dataPtr->ReadData(_ecm);
      this->dataPtr->GenerateOctrees();
    }
    else
    {
      // TODO(chapulina) Throttle if it becomes spammy
      ignwarn << "Science sensor data won't be published because spherical "
              << "coordinates are unknown." << std::endl;
      return;
    }
  }

  double simTimeSeconds = std::chrono::duration_cast<std::chrono::seconds>(
    _info.simTime).count();

  // Update time index
  if (this->dataPtr->multipleTimeSlices)
  {
    // Only update if sim time exceeds the elapsed timestamp in data
    if (!this->dataPtr->timestamps.empty() &&
      simTimeSeconds >= this->dataPtr->timestamps[this->dataPtr->timeIdx])
    {
      // Increment for next point in time
      this->dataPtr->timeIdx++;

      // Publish science data at the next timestamp
      this->dataPtr->PublishData();
    }
  }

  // Publish every n iters so that VisualizePointCloud plugin gets it.
  // Otherwise the initial publication in Configure() is not enough.
  if (this->dataPtr->repeatPubTimes % 10000 == 0)
  {
    this->dataPtr->PublishData();
    // Reset
    this->dataPtr->repeatPubTimes = 1;
  }
  else
  {
    this->dataPtr->repeatPubTimes++;
  }

  // Get a sensor's pose, search in the octree for the closest neighbors,
  // and interpolate to get approximate data at this sensor pose.
  // Only need to done for one sensor. All sensors are on the robot, doesn't
  // make a big difference to data location.
  for (auto &[entity, sensor] : this->entitySensorMap)
  {
    // Sensor pose in ENU, used to search for data by spatial coordinates
    auto sensorPosENU = ignition::gazebo::worldPose(entity, _ecm).Pos();
    pcl::PointXYZ searchPoint(
        sensorPosENU.X(),
        sensorPosENU.Y(),
        sensorPosENU.Z());

    // Visualization never shows up when interpolation is always called.
    // Quick fix: Don't need to interpolate EVERY PostUpdate(). That's overkill.
    // Only need to do it after robot has moved a distance from when we did
    // the previous interpolation
    if (sensorPosENU.Distance(this->dataPtr->lastSensorPosENU) <
      this->dataPtr->INTERPOLATE_DIST_THRESH)
    {
      break;
    }

    igndbg << "Searching around sensor Cartesian location "
      << std::round(searchPoint.x * 1000.0) / 1000.0 << ", "
      << std::round(searchPoint.y * 1000.0) / 1000.0 << ", "
      << std::round(searchPoint.z * 1000.0) / 1000.0 << std::endl;

    // Indices and distances of neighboring points in the search results
    std::vector<int> spatialIdx;
    std::vector<float> spatialSqrDist;

    // If there are any nodes in the octree, search in octree to find spatial
    // index of science data
    if (this->dataPtr->spatialOctrees[this->dataPtr->timeIdx]->getLeafCount()
      > 0)
    {
      IGN_PROFILE("ScienceSensorsSystem::PostUpdate nearestKSearch");

      // kNN search (alternatives are voxel search and radius search. kNN
      // search is good for variable resolution when the distance to the next
      // neighbor is unknown).
      // Find 4 nearest neighbors for barycentric interpolation
      if (this->dataPtr->spatialOctrees[this->dataPtr->timeIdx]
        ->nearestKSearch(searchPoint, 4, spatialIdx, spatialSqrDist) <= 0)
      {
        ignwarn << "Not enough data found near sensor location " << sensorPosENU
          << std::endl;
        continue;
      }
      // Debug output
      else
      {
        for (std::size_t i = 0; i < spatialIdx.size(); i++)
        {
          // Index the point cloud at the current time slice
          pcl::PointXYZ nbrPt = this->dataPtr->timeSpaceCoords[
            this->dataPtr->timeIdx]->at(spatialIdx[i]);

          igndbg << "Neighbor at ("
            << std::round(nbrPt.x * 1000) / 1000.0 << ", "
            << std::round(nbrPt.y * 1000) / 1000.0 << ", "
            << std::round(nbrPt.z * 1000) / 1000.0
            << "), squared distance " << spatialSqrDist[i]
            << " m" << std::endl;
        }
      }

      // Get neighbor XYZs to pass to barycentric interpolation
      std::vector<pcl::PointXYZ> interpolatorXYZs;
      for (int i = 0; i < spatialIdx.size(); ++i)
      {
        interpolatorXYZs.push_back(this->dataPtr->timeSpaceCoords[
          this->dataPtr->timeIdx]->at(spatialIdx[i]));
      }

      // Convert to Eigen to pass to interpolation
      Eigen::Vector3f sensorPosENUEigen;
      sensorPosENUEigen << sensorPosENU.X(), sensorPosENU.Y(), sensorPosENU.Z();

      // Input values to barycentric interpolation
      std::vector<float> interpolationValues;

      // For the correct sensor, interpolate using nearby locations with data
      if (auto casted = std::dynamic_pointer_cast<SalinitySensor>(sensor))
      {
        igndbg << "Interpolating salinity" << std::endl;
        this->dataPtr->ExtractElements(
          this->dataPtr->salinityArr[this->dataPtr->timeIdx], spatialIdx,
          interpolationValues);
        float sal = this->dataPtr->BarycentricInterpolate(
          sensorPosENUEigen, interpolatorXYZs, interpolationValues);
        casted->SetData(sal);
      }
      else if (auto casted = std::dynamic_pointer_cast<TemperatureSensor>(
        sensor))
      {
        igndbg << "Interpolating temperature" << std::endl;
        this->dataPtr->ExtractElements(
          this->dataPtr->temperatureArr[this->dataPtr->timeIdx], spatialIdx,
          interpolationValues);
        float temp = this->dataPtr->BarycentricInterpolate(
          sensorPosENUEigen, interpolatorXYZs, interpolationValues);

        ignition::math::Temperature tempC;
        tempC.SetCelsius(temp);
        casted->SetData(tempC);
      }
      else if (auto casted = std::dynamic_pointer_cast<ChlorophyllSensor>(
        sensor))
      {
        igndbg << "Interpolating chlorophyll" << std::endl;
        this->dataPtr->ExtractElements(
          this->dataPtr->chlorophyllArr[this->dataPtr->timeIdx], spatialIdx,
          interpolationValues);
        float chlor = this->dataPtr->BarycentricInterpolate(
          sensorPosENUEigen, interpolatorXYZs, interpolationValues);
        casted->SetData(chlor);
      }
      else if (auto casted = std::dynamic_pointer_cast<CurrentSensor>(
        sensor))
      {
        igndbg << "Interpolating E and N currents" << std::endl;
        this->dataPtr->ExtractElements(
          this->dataPtr->eastCurrentArr[this->dataPtr->timeIdx], spatialIdx,
          interpolationValues);
        float eCurr = this->dataPtr->BarycentricInterpolate(
          sensorPosENUEigen, interpolatorXYZs, interpolationValues);

        // Reset before reuse
        interpolationValues.clear();

        this->dataPtr->ExtractElements(
          this->dataPtr->northCurrentArr[this->dataPtr->timeIdx], spatialIdx,
          interpolationValues);
        float nCurr = this->dataPtr->BarycentricInterpolate(
          sensorPosENUEigen, interpolatorXYZs, interpolationValues);

        auto curr = ignition::math::Vector3d(eCurr, nCurr, 0.0);
        casted->SetData(curr);
      }
      else
      {
        ignerr << "Unsupported sensor type, failed to set data" << std::endl;
      }
    }

    // Update last update position to the current position
    this->dataPtr->lastSensorPosENU = sensorPosENU;

    // Only need to find position ONCE for the entire robot. Don't need to
    // repeat for every sensor.
    break;
  }

  // Update all the sensors
  for (auto &[entity, sensor] : this->entitySensorMap)
  {
    sensor->Update(_info.simTime, false);
  }
}

//////////////////////////////////////////////////
void ScienceSensorsSystem::RemoveSensorEntities(
    const ignition::gazebo::EntityComponentManager &_ecm)
{
  IGN_PROFILE("ScienceSensorsSystem::RemoveSensorEntities");

  _ecm.EachRemoved<ignition::gazebo::components::CustomSensor>(
    [&](const ignition::gazebo::Entity &_entity,
        const ignition::gazebo::components::CustomSensor *)->bool
      {
        auto sensorId = this->entitySensorMap.find(_entity);
        if (sensorId == this->entitySensorMap.end())
        {
          ignerr << "Internal error, missing sensor for entity ["
                 << _entity << "]" << std::endl;
          return true;
        }

        this->entitySensorMap.erase(sensorId);

        igndbg << "Removed sensor entity [" << _entity << "]" << std::endl;

        return true;
      });
}

//////////////////////////////////////////////////
bool ScienceSensorsSystemPrivate::PointCloudService(
    ignition::msgs::PointCloudPacked &_res)
{
  _res = this->PointCloudMsg();
  return true;
}

//////////////////////////////////////////////////
bool ScienceSensorsSystemPrivate::TemperatureService(
    ignition::msgs::Float_V &_res)
{
  _res = this->tempMsg;
  return true;
}

//////////////////////////////////////////////////
bool ScienceSensorsSystemPrivate::ChlorophyllService(
    ignition::msgs::Float_V &_res)
{
  _res = this->chlorMsg;
  return true;
}

//////////////////////////////////////////////////
bool ScienceSensorsSystemPrivate::SalinityService(
    ignition::msgs::Float_V &_res)
{
  _res = this->salMsg;
  return true;
}

//////////////////////////////////////////////////
ignition::msgs::PointCloudPacked ScienceSensorsSystemPrivate::PointCloudMsg()
{
  IGN_PROFILE("ScienceSensorsSystemPrivate::PointCloudMsg");

  ignition::msgs::PointCloudPacked msg;

  if (this->timeIdx < 0 || this->timeIdx >= this->timestamps.size())
  {
    ignerr << "Invalid time index [" << this->timeIdx << "]."
           << std::endl;
    return msg;
  }

  ignition::msgs::InitPointCloudPacked(msg, "world", true,
    {
      {"xyz", ignition::msgs::PointCloudPacked::Field::FLOAT32},
    });

  // TODO optimization for visualization:
  // Use PCL methods to chop off points beyond some distance from sensor
  // pose. Don't need to visualize beyond that. Might want to put that on a
  // different topic specifically for visualization.

  msg.mutable_header()->mutable_stamp()->set_sec(this->timestamps[this->timeIdx]);

  pcl::PCLPointCloud2 pclPC2;
  pcl::toPCLPointCloud2(*this->timeSpaceCoords[this->timeIdx].get(), pclPC2);

  msg.set_height(pclPC2.height);
  msg.set_width(pclPC2.width);
  msg.set_is_bigendian(pclPC2.is_bigendian);
  msg.set_point_step(pclPC2.point_step);
  msg.set_row_step(pclPC2.row_step);
  msg.set_is_dense(pclPC2.is_dense);

  msg.mutable_data()->resize(pclPC2.data.size());
  memcpy(msg.mutable_data()->data(), pclPC2.data.data(), pclPC2.data.size());

  // Populate float arrays for actual science data
  *this->tempMsg.mutable_data() = {temperatureArr[this->timeIdx].begin(),
    temperatureArr[this->timeIdx].end()};
  *this->chlorMsg.mutable_data() = {chlorophyllArr[this->timeIdx].begin(),
    chlorophyllArr[this->timeIdx].end()};
  *this->salMsg.mutable_data() = {salinityArr[this->timeIdx].begin(),
    salinityArr[this->timeIdx].end()};

  return msg;
}

IGNITION_ADD_PLUGIN(
  tethys::ScienceSensorsSystem,
  ignition::gazebo::System,
  tethys::ScienceSensorsSystem::ISystemConfigure,
  tethys::ScienceSensorsSystem::ISystemPreUpdate,
  tethys::ScienceSensorsSystem::ISystemPostUpdate)

IGNITION_ADD_PLUGIN_ALIAS(tethys::ScienceSensorsSystem,
    "tethys::ScienceSensorsSystem")<|MERGE_RESOLUTION|>--- conflicted
+++ resolved
@@ -598,7 +598,6 @@
   const std::vector<pcl::PointXYZ> &_xyzs,
   const std::vector<float> &_values)
 {
-<<<<<<< HEAD
   // Implemented from https://en.wikipedia.org/wiki/Barycentric_coordinate_system#Barycentric_coordinates_on_tetrahedra
 
   //igndbg << "_p: " << std::endl << _p << std::endl;
@@ -659,16 +658,6 @@
     << " resulted in " << result << std::endl;
 
   return result;
-=======
-  IGN_PROFILE("ScienceSensorsSystemPrivate::PublishData");
-  this->tempPub.Publish(this->tempMsg);
-  this->chlorPub.Publish(this->chlorMsg);
-  this->salPub.Publish(this->salMsg);
-
-  // Publish cloud last. The floatVs are optional, so if the GUI gets the cloud
-  // first it will display a monochrome cloud until it receives the floats
-  this->cloudPub.Publish(this->PointCloudMsg());
->>>>>>> dc74ea8e
 }
 
 /////////////////////////////////////////////////
@@ -735,10 +724,13 @@
 void ScienceSensorsSystemPrivate::PublishData()
 {
   IGN_PROFILE("ScienceSensorsSystemPrivate::PublishData");
-  this->cloudPub.Publish(this->PointCloudMsg());
   this->tempPub.Publish(this->tempMsg);
   this->chlorPub.Publish(this->chlorMsg);
   this->salPub.Publish(this->salMsg);
+
+  // Publish cloud last. The floatVs are optional, so if the GUI gets the cloud
+  // first it will display a monochrome cloud until it receives the floats
+  this->cloudPub.Publish(this->PointCloudMsg());
 }
 
 /////////////////////////////////////////////////
