--- conflicted
+++ resolved
@@ -271,13 +271,11 @@
 /////////////////////////////////////////////////
 void ScienceSensorsSystemPrivate::ReadData()
 {
-<<<<<<< HEAD
+  IGN_PROFILE("ScienceSensorsSystemPrivate::ReadData");
+
   // Lock modifications to world origin spherical association until finish
   // reading and transforming data
   std::lock_guard<std::mutex> lock(mtx);
-=======
-  IGN_PROFILE("ScienceSensorsSystemPrivate::ReadData");
->>>>>>> a0069692
 
   std::fstream fs;
   fs.open(this->dataPath, std::ios::in);
@@ -711,25 +709,10 @@
       std::vector<float> spatialSqrDist;
 
       // Search in octree to find spatial index of science data
-<<<<<<< HEAD
       if (this->dataPtr->spatialOctrees[this->dataPtr->timeIdx].getLeafCount()
         > 0)
-=======
       {
         IGN_PROFILE("ScienceSensorsSystem::PostUpdate nearestKSearch");
-        if (this->dataPtr->spatialOctrees[this->dataPtr->timeIdx].nearestKSearch(
-          searchPoint, k, spatialIdx, spatialSqrDist) <= 0)
-        {
-          ignwarn << "No data found near sensor location " << sensorLatLon.value()
-                  << std::endl;
-          continue;
-        }
-      }
-      // Debug output
-      /*
-      else
->>>>>>> a0069692
-      {
         if (this->dataPtr->spatialOctrees[this->dataPtr->timeIdx].nearestKSearch(
           searchPoint, k, spatialIdx, spatialSqrDist) <= 0)
         {
