/*
 * Copyright (C) 2021 Open Source Robotics Foundation
 *
 * Licensed under the Apache License, Version 2.0 (the "License");
 * you may not use this file except in compliance with the License.
 * You may obtain a copy of the License at
 *
 *     http://www.apache.org/licenses/LICENSE-2.0
 *
 * Unless required by applicable law or agreed to in writing, software
 * distributed under the License is distributed on an "AS IS" BASIS,
 * WITHOUT WARRANTIES OR CONDITIONS OF ANY KIND, either express or implied.
 * See the License for the specific language governing permissions and
 * limitations under the License.
 *
 */

/*
 * Development of this module has been funded by the Monterey Bay Aquarium
 * Research Institute (MBARI) and the David and Lucile Packard Foundation
 */

#include <ignition/msgs/pointcloud_packed.pb.h>

#include <ignition/common/SystemPaths.hh>
#include <ignition/gazebo/World.hh>
#include <ignition/msgs/Utility.hh>
#include <ignition/plugin/Register.hh>
#include <ignition/transport/Node.hh>

#include <pcl/conversions.h>
#include <pcl/point_cloud.h>
#include <pcl/PCLPointCloud2.h>
#include <pcl/octree/octree_search.h>

#include "ScienceSensorsSystem.hh"

using namespace tethys;

class tethys::ScienceSensorsSystemPrivate
{
  /// \brief Reads csv file and populate various data fields
  public: void ReadData();

  /// \brief Generate octree from spatial data, for searching
  public: void GenerateOctrees();

  /// \brief Find XYZ locations of points in the two closest z slices to
  /// interpolate among.
  /// \param[in] _pt Location in space to interpolate for
  /// \param[in] _inds Indices in _arr
  /// \param[in] _dists Distances of elements in _arr
  /// \param[out] _interpolatorIndsRV Result. Indices of points to interpolate
  /// among
  public: void FindInterpolators(
    pcl::PointXYZ &_pt,
    std::vector<int> &_inds,
    std::vector<float> &_dists,
    std::vector<int> &_interpolatorIndsRV);

  /// \brief Create a slice from a point cloud, represented in a matrix of size
  /// 3 x n, of points sharing the same given z value.
  /// \param[in] _searchPt Location in space to interpolate for
  /// \param[in] _depth Target z value
  /// \param[in] _points Points in the original point cloud
  /// \param[out] _zSlice Points in the new point cloud slice at _depth
  /// \param[out] _zSliceInds Indices of points in _zSlices in the original
  /// point cloud _points
  /// \param[out] _interpolatorInds Result of octree search, indices of points.
  /// \param[out] _interpolatorSqrDists Result of octree search, distances.
  public: void CreateDepthSlice(
    pcl::PointXYZ &_searchPt,
    float _depth,
    Eigen::MatrixXf &_points,
    pcl::PointCloud<pcl::PointXYZ> &_zSlice,
    std::vector<int> &_zSliceInds,
    std::vector<int> &_interpolatorInds,
    std::vector<float> &_interpolatorSqrDists);

  /// \brief Publish the latest point cloud
  public: void PublishData();

  /// \brief Service that provides the latest science data
  public: bool ScienceDataService(ignition::msgs::PointCloudPacked &_res);

  /// \brief Returns a point cloud message populated with the latest sensor data
  public: ignition::msgs::PointCloudPacked PointCloudMsg();

  /// \brief Interpolate floating point data based on distance
  /// \param[in] _arr Array of data from which to find elements to interpolate
  /// \param[in] _inds Indices in _arr
  /// \param[in] _dists Distances of elements in _arr
  /// \return Interpolated value, or quiet NaN if inputs invalid.
  public: float InterpolateData(
    std::vector<float> _arr,
    std::vector<int> &_inds,
    std::vector<float> &_dists);

  /// \brief csv field name for timestamp of data
  public: const std::string TIME {"elapsed_time_second"};

  /// \brief csv field name for latitude
  public: const std::string LATITUDE {"latitude_degree"};

  /// \brief csv field name for longitude
  public: const std::string LONGITUDE {"longitude_degree"};

  /// \brief csv field name for depth
  public: const std::string DEPTH {"depth_meter"};

  /// \brief csv field name for temperature
  public: const std::string TEMPERATURE {"sea_water_temperature_degC"};

  /// \brief csv field name for salinity
  public: const std::string SALINITY {"sea_water_salinity_psu"};

  /// \brief csv field name for chlorophyll
  public: const std::string CHLOROPHYLL {
    "mass_concentration_of_chlorophyll_in_sea_water_ugram_per_liter"};

  /// \brief csv field name for ocean current velocity eastward
  public: const std::string EAST_CURRENT {
    "eastward_sea_water_velocity_meter_per_sec"};

  /// \brief csv field name for ocean current velocity northward
  public: const std::string NORTH_CURRENT {
    "northward_sea_water_velocity_meter_per_sec"};

  /// \brief Input data file name, relative to a path Ignition can find in its
  /// environment variables.
  public: std::string dataPath {"2003080103_mb_l3_las.csv"};

  /// \brief Indicates whether data has been loaded
  public: bool initialized = false;

  /// \brief Whether using more than one time slices of data
  public: bool multipleTimeSlices = false;

  /// \brief Index of the latest time slice
  public: int timeIdx = 0;

  /// \brief Timestamps to index slices of data
  public: std::vector<float> timestamps;

  /// \brief Spatial coordinates of data
  /// Vector size: number of time slices. Indices correspond to those of
  /// this->timestamps.
  /// Point cloud: spatial coordinates to index science data by location
  public: std::vector<pcl::PointCloud<pcl::PointXYZ>::Ptr> timeSpaceCoords;

  /// \brief Resolution of spatial coordinates in meters in octree, for data
  /// search.
  public: float spatialRes = 0.1f;

  /// \brief Octree for data search based on spatial location of sensor. One
  /// octree per point cloud in timeSpaceCoords.
  public: std::vector<pcl::octree::OctreePointCloudSearch<pcl::PointXYZ>::Ptr>
            spatialOctrees;

  /// \brief Science data.
  /// Outer vector size: number of time slices. Indices correspond to those of
  /// this->timestamps.
  /// Inner vector: indices correspond to those of timeSpaceCoords.
  public: std::vector<std::vector<float>> temperatureArr;

  /// \brief Science data. Same size as temperatureArr.
  public: std::vector<std::vector<float>> salinityArr;

  /// \brief Science data. Same size as temperatureArr.
  public: std::vector<std::vector<float>> chlorophyllArr;

  /// \brief Science data. Same size as temperatureArr.
  public: std::vector<std::vector<float>> eastCurrentArr;

  /// \brief Science data. Same size as temperatureArr.
  public: std::vector<std::vector<float>> northCurrentArr;

<<<<<<< HEAD
=======
  /// \brief Resolution of spatial coordinates in meters in octree, for data
  /// search.
  public: float spatialRes = 0.1f;

  /// \brief Octree for data search based on spatial location of sensor. One
  /// octree per point cloud in timeSpaceCoords.
  public: std::vector<pcl::octree::OctreePointCloudSearch<pcl::PointXYZ>>
            spatialOctrees;

  /// \brief Set to true after the spherical coordinates have been initialized.
  /// This may happen at startup if the SDF file has them hardcoded, or at
  /// runtime when the first vehicle is spawned. Assume the coordinates are
  /// only shifted once.
  public: bool sphericalCoordinatesInitialized{false};

  /// \brief World object to access world properties.
  public: ignition::gazebo::World world;

>>>>>>> 74e76ed2
  /// \brief Node for communication
  public: ignition::transport::Node node;

  /// \brief Publisher for point cloud data
  public: ignition::transport::Node::Publisher cloudPub;
};

/////////////////////////////////////////////////
/// \brief Helper function to create a sensor according to its type
/// \tparam SensorType A sensor type
/// \param[in] _system Pointer to the science sensors system
/// \param[in] _ecm Mutable reference to the ECM
/// \param[in] _entity Sensor entity
/// \param[in] _custom Custom sensor component
/// \param[in] _parent Parent entity component
template<typename SensorType>
void createSensor(ScienceSensorsSystem *_system,
    ignition::gazebo::EntityComponentManager &_ecm,
    const ignition::gazebo::Entity &_entity,
    const ignition::gazebo::components::CustomSensor *_custom,
    const ignition::gazebo::components::ParentEntity *_parent)
{
  auto type = ignition::sensors::customType(_custom->Data());
  if (SensorType::kTypeStr != type)
  {
    return;
  }
  // Get sensor's scoped name without the world
  auto sensorScopedName = ignition::gazebo::removeParentScope(
      ignition::gazebo::scopedName(_entity, _ecm, "::", false), "::");
  sdf::Sensor data = _custom->Data();
  data.SetName(sensorScopedName);

  // Default to scoped name as topic
  if (data.Topic().empty())
  {
    std::string topic = scopedName(_entity, _ecm) + "/" + SensorType::kTypeStr;
    data.SetTopic(topic);
  }

  ignition::sensors::SensorFactory sensorFactory;
  auto sensor = sensorFactory.CreateSensor<SensorType>(data);
  if (nullptr == sensor)
  {
    ignerr << "Failed to create sensor [" << sensorScopedName << "]"
           << std::endl;
    return;
  }

  // Set sensor parent
  auto parentName = _ecm.Component<ignition::gazebo::components::Name>(
      _parent->Data())->Data();
  sensor->SetParent(parentName);

  // Set topic on Gazebo
  _ecm.CreateComponent(_entity,
      ignition::gazebo::components::SensorTopic(sensor->Topic()));

  // Keep track of this sensor
  _system->entitySensorMap.insert(std::make_pair(_entity,
      std::move(sensor)));

  igndbg << "Created sensor [" << sensorScopedName << "]"
         << std::endl;
}

/////////////////////////////////////////////////
ScienceSensorsSystem::ScienceSensorsSystem()
  : dataPtr(std::make_unique<ScienceSensorsSystemPrivate>())
{
}

/////////////////////////////////////////////////
void ScienceSensorsSystemPrivate::ReadData()
{
  std::fstream fs;
  fs.open(this->dataPath, std::ios::in);

  std::vector<std::string> fieldnames;
  std::string line, word, temp;

  // Read field names in first line
  std::getline(fs, line);

  std::stringstream ss(line);

  // Tokenize header line into columns
  while (std::getline(ss, word, ','))
  {
    fieldnames.push_back(word);
  }

  // Read file line by line
  while (std::getline(fs, line))
  {
    std::stringstream ss(line);

    int i = 0;

    // Index of the timestamp in this line of data. Init to invalid index
    int lineTimeIdx = -1;

    // Spatial coordinates of this line of data. Init to NaN before populating
    float latitude = std::numeric_limits<float>::quiet_NaN();
    float longitude = std::numeric_limits<float>::quiet_NaN();
    float depth = std::numeric_limits<float>::quiet_NaN();

    // Science data. Init to NaN before knowing whether timestamp is valid, so
    // that we do not assume timestamp column precedes data columns in each line
    // in the file.
    float temp = std::numeric_limits<float>::quiet_NaN();
    float sal = std::numeric_limits<float>::quiet_NaN();
    float chlor = std::numeric_limits<float>::quiet_NaN();
    float nCurr = std::numeric_limits<float>::quiet_NaN();
    float eCurr = std::numeric_limits<float>::quiet_NaN();

    // Tokenize the line into columns
    while (std::getline(ss, word, ','))
    {
      float val = 0.0f;
      try
      {
        // stof handles NaNs and Infs
        val = stof(word);
      }
      catch (const std::invalid_argument &ia)
      {
        ignerr << "Line [" << line << "] contains invalid word. Skipping. "
               << ia.what() << std::endl;
        continue;
      }
      catch (const std::out_of_range &oor)
      {
        ignerr << "Line [" << line << "] contains invalid word. Skipping. "
               << oor.what() << std::endl;
        continue;
      }

      // Time index
      if (fieldnames[i] == TIME)
      {
        // Does not account for floating point error. Assumes time specified in
        // csv file is same accuracy for each line.
        std::vector<float>::iterator it =
          std::find(this->timestamps.begin(), this->timestamps.end(), val);
        // If the timestamp is new
        if (it == this->timestamps.end())
        {
          // Insert new timestamp into 1D array
          this->timestamps.push_back(val);

          // Create a new time slice of data
          auto newCloud = pcl::PointCloud<pcl::PointXYZ>::Ptr(
              new pcl::PointCloud<pcl::PointXYZ>);
          this->timeSpaceCoords.push_back(newCloud->makeShared());
          // Is this valid memory management?
          this->temperatureArr.push_back(std::vector<float>());
          this->salinityArr.push_back(std::vector<float>());
          this->chlorophyllArr.push_back(std::vector<float>());
          this->eastCurrentArr.push_back(std::vector<float>());
          this->northCurrentArr.push_back(std::vector<float>());

          lineTimeIdx = this->timestamps.size() - 1;
        }
        // If the timestamp exists, find the index of its corresponding time
        // slice
        else
        {
          lineTimeIdx = it - this->timestamps.begin();
        }
      }
      // Spatial index: latitude
      else if (fieldnames[i] == LATITUDE)
      {
        latitude = val;
      }
      // Spatial index: longitude
      else if (fieldnames[i] == LONGITUDE)
      {
        longitude = val;
      }
      // Spatial index: depth
      else if (fieldnames[i] == DEPTH)
      {
        depth = val;
      }
      // Science data
      else if (fieldnames[i] == TEMPERATURE)
      {
        temp = val;
      }
      else if (fieldnames[i] == SALINITY)
      {
        sal = val;
      }
      else if (fieldnames[i] == CHLOROPHYLL)
      {
        chlor = val;
      }
      else if (fieldnames[i] == EAST_CURRENT)
      {
        eCurr = val;
      }
      else if (fieldnames[i] == NORTH_CURRENT)
      {
        nCurr = val;
      }
      else
      {
        ignerr << "Unrecognized science data field name [" << fieldnames[i]
               << "]. Skipping column." << std::endl;
      }

      i += 1;
    }

    // Check validity of timestamp
    // If no timestamp was provided for this line, cannot index the datum.
    if (lineTimeIdx == -1)
    {
      ignerr << "Line [" << line << "] timestamp invalid. Skipping."
             << std::endl;
      continue;
    }
    else
    {
      // Check validity of spatial coordinates
      if (!std::isnan(latitude) && !std::isnan(longitude) && !std::isnan(depth))
      {
        // Gather spatial coordinates, 3 fields in the line, into point cloud
        // for indexing this time slice of data.
        this->timeSpaceCoords[lineTimeIdx]->push_back(
          pcl::PointXYZ(latitude, longitude, depth));

        // Populate science data
        this->temperatureArr[lineTimeIdx].push_back(temp);
        this->salinityArr[lineTimeIdx].push_back(sal);
        this->chlorophyllArr[lineTimeIdx].push_back(chlor);
        this->eastCurrentArr[lineTimeIdx].push_back(eCurr);
        this->northCurrentArr[lineTimeIdx].push_back(nCurr);
      }
      // If spatial coordinates invalid, cannot use to index this datum
      else
      {
        ignerr << "Line [" << line << "] has invalid spatial coordinates "
               << "(latitude, longitude, and/or depth). Skipping." << std::endl;
        continue;
      }
    }
  }

  // Make sure the number of timestamps in the 1D indexing array, and the
  // number of time slices of data, are the same.
  assert(this->timestamps.size() == this->timeSpaceCoords.size());

  for (int i = 0; i < this->timeSpaceCoords.size(); i++)
  {
    igndbg << "At time slice " << this->timestamps[i] << ", populated "
           << this->timeSpaceCoords[i]->size()
           << " spatial coordinates." << std::endl;
  }

  this->initialized = true;
}

/////////////////////////////////////////////////
void ScienceSensorsSystemPrivate::GenerateOctrees()
{
  // For each time slice, create an octree for the spatial coordinates
  for (int i = 0; i < this->timeSpaceCoords.size(); ++i)
  {
    this->spatialOctrees.push_back(
      pcl::octree::OctreePointCloudSearch<pcl::PointXYZ>::Ptr(
        new pcl::octree::OctreePointCloudSearch<pcl::PointXYZ>(
          this->spatialRes)));

    // Populate octree with spatial coordinates
    this->spatialOctrees[i]->setInputCloud(this->timeSpaceCoords[i]);
    this->spatialOctrees[i]->addPointsFromInputCloud();
  }
}

/////////////////////////////////////////////////
void ScienceSensorsSystemPrivate::FindInterpolators(
  pcl::PointXYZ &_pt,
  std::vector<int> &_inds,
  std::vector<float> &_dists,
  std::vector<int> &_interpolatorIndsRV)
{
  // Sanity checks
  // Vector not populated
  if (this->timeSpaceCoords.size() == 0)
  {
    return;
  }
  // Point cloud not populated
  if (this->timeSpaceCoords[this->timeIdx]->size() == 0)
  {
    return;
  }
  if (_inds.size() == 0 || _dists.size() == 0)
  {
    ignwarn << "FindInterpolators(): Invalid neighbors aray size ("
            << _inds.size() << " and " << _dists.size()
            << "). No neighbors to use for interpolation. Returning NaN."
            << std::endl;
    return;
  }
  if (_inds.size() != _dists.size())
  {
    ignwarn << "FindInterpolators(): Number of neighbors != number of "
            << "distances. Invalid input. Returning NaN." << std::endl;
    return;
  }

  // Closest neighbor
  // The distances from kNN search are sorted, so can always just take _dists[0]
  int nnIdx = _inds[0];
  float minDist = _dists[0];
  ignerr << this->timeSpaceCoords[this->timeIdx]->size() << " points. "
         << "nnIdx " << nnIdx << " _inds[0] " << _inds[0] << std::endl;
  // Get z of neighbor
  float nnZ = this->timeSpaceCoords[this->timeIdx]->at(nnIdx).z;

  // Second-closest neighbor
  int nnIdx2 = _inds[1];
  float minDist2 = _dists[1];
  ignerr << this->timeSpaceCoords[this->timeIdx]->size() << " points. "
         << "nnIdx2 " << nnIdx2 << std::endl;
  // Get z of neighbor
  float nnZ2 = this->timeSpaceCoords[this->timeIdx]->at(nnIdx2).z;

  // Filter out just the slice of point cloud at the two closest z values

  // Get raw Eigen matrix of all spatial locations. Take only the block of
  // the matrix containing the z values of the points.
  // Matrix size 3 x n
  Eigen::MatrixXf points =
    this->timeSpaceCoords[this->timeIdx]->getMatrixXfMap(3, 4, 0).block(
      0, 0, 3, this->timeSpaceCoords[this->timeIdx]->size());

  //Eigen::MatrixXf zSlice1, zSlice2;
  pcl::PointCloud<pcl::PointXYZ> zSlice1, zSlice2;
  std::vector<int> zSliceInds1, zSliceInds2;

  // Indices and distances of neighboring points in the search results
  // 4 above, 4 below
  std::vector<int> interpolatorInds1, interpolatorInds2;
  std::vector<float> interpolatorSqrDists1, interpolatorSqrDists2;

  this->CreateDepthSlice(_pt, nnZ, points, zSlice1, zSliceInds1,
    interpolatorInds1, interpolatorSqrDists1);
  this->CreateDepthSlice(_pt, nnZ2, points, zSlice2, zSliceInds2,
    interpolatorInds2, interpolatorSqrDists2);

  // TODO: Return indices of 8 points in original point cloud, using zSliceInds
  //interpolatorIndsRV
}

/////////////////////////////////////////////////
void ScienceSensorsSystemPrivate::CreateDepthSlice(
  pcl::PointXYZ &_searchPt,
  float _depth,
  Eigen::MatrixXf &_points,
  pcl::PointCloud<pcl::PointXYZ> &_zSlice,
  std::vector<int> &_zSliceInds,
  std::vector<int> &_interpolatorInds,
  std::vector<float> &_interpolatorSqrDists)
{
  // Find points with z matching the closest z. These points are on
  // the same z slice
  Eigen::Matrix<bool, 1, Eigen::Dynamic> depthInds =
    (_points.row(2).array() == _depth);

  igndbg << "Number of points matching z == " << _depth << ": "
         << depthInds.count() << std::endl;

  // Logical indexing. Filter out just the points on the z slice
  // Allocate only the number of points in the slice
  //_zSlice = Eigen::MatrixXf::Zero(3, depthInds.count());
  //_zSlice = pcl::PointCloud<pcl::PointXYZ>::Ptr(
  //  new pcl::PointCloud<pcl::PointXYZ>());
  _zSlice = pcl::PointCloud<pcl::PointXYZ>();
  _zSlice.points.resize(depthInds.count());

  _zSliceInds.clear();

  int zSliceIdx = 0;
  // Go through the Boolean array
  for (int i = 0; i < depthInds.size(); ++i)
  {
    // Only look at points with z matching closest z
    if (depthInds[i])
    {
      // Keep track of new points' indices in the original point cloud
      _zSliceInds.push_back(i);

      // Retrieve the corresponding point in the original point cloud
      //_zSlice.block<3, 1>(0, zSliceIdx) = _points.block<3, 1>(0, i);

      _zSlice.points[zSliceIdx] = pcl::PointXYZ(
        _points(0, i),
        _points(1, i),
        _points(2, i));

      //igndbg << "Filtered point: " << _points(0, i) << ","
      //                             << _points(1, i) << ","
      //                             << _points(2, i) << std::endl;
      zSliceIdx++;
    }
  }

  igndbg << "Number of points in this z slice: " << zSliceIdx << std::endl;
  assert(zSliceIdx == depthInds.count());

  // Create octree for this depth slice
  auto octree = pcl::octree::OctreePointCloudSearch<pcl::PointXYZ>(
    this->spatialRes);
  octree.setInputCloud(_zSlice.makeShared());
  octree.addPointsFromInputCloud();

  int k = 4;

  // TODO debug seg fault
  // Search in the depth slice to find 4 closest neighbors
  if (octree.nearestKSearch(
    _searchPt, k, _interpolatorInds, _interpolatorSqrDists) <= 0)
  {
    ignwarn << "No data found in slice near search point " << _searchPt
            << std::endl;
    return;
  }
  // Debug output
  else
  {
    igndbg << "Found " << _interpolatorInds.size()
           << " neighbors in this slice." << std::endl;

    for (std::size_t i = 0; i < _interpolatorInds.size(); ++i)
    {
      pcl::PointXYZ nbrPt = _zSlice.at(_interpolatorInds[i]);

      igndbg << "Neighbor at (" << nbrPt.x << ", " << nbrPt.y << ", "
             << nbrPt.z << "), squared distance " << _interpolatorSqrDists[i]
             << " m" << std::endl;
    }
  }
  //
}

/////////////////////////////////////////////////
void ScienceSensorsSystemPrivate::PublishData()
{
  this->cloudPub.Publish(this->PointCloudMsg());
}

/////////////////////////////////////////////////
float ScienceSensorsSystemPrivate::InterpolateData(
  std::vector<float> _arr,
  std::vector<int> &_inds,
  std::vector<float> &_dists)
{
  // Sanity checks
  if (_inds.size() == 0 || _dists.size() == 0)
  {
    ignwarn << "InterpolateData(): Invalid neighbors aray size ("
            << _inds.size() << " and " << _dists.size()
            << "). No neighbors to use for interpolation. Returning NaN."
            << std::endl;
    return std::numeric_limits<float>::quiet_NaN();
  }
  if (_inds.size() != _dists.size())
  {
    ignwarn << "InterpolateData(): Number of neighbors != number of distances."
            << "Invalid input. Returning NaN." << std::endl;
    return std::numeric_limits<float>::quiet_NaN();
  }

  // Find closest neighbor
  int nnIdx = _inds[0];
  float minDist = _dists[0];
  for (int i = 0; i < _inds.size(); ++i)
  {
    if (_dists[i] < minDist)
    {
      nnIdx = _inds[i];
      minDist = _dists[i];
    }
  }

  // Find second-closest neighbor
  int secondNnIdx = _inds[0];
  float secondMinDist = _dists[secondNnIdx];
  for (int i = 0; i < _inds.size(); ++i)
  {
    if (_dists[_inds[i]] < secondMinDist && i != nnIdx)
    {
      secondNnIdx = _inds[i];
      secondMinDist = _dists[secondNnIdx];
    }
  }

  // Interpolate between closest and second-closest neighbors





  // Dummy: Just return the closest element
  return _arr[nnIdx];

  // TODO Return a weighted sum, based on distance, of the elements to
  // interpolate among
  // TODO: Look at x and y only? Depth resolution much finer and tips kNN
  // search. Or use radiusSearch().



}

/////////////////////////////////////////////////
void ScienceSensorsSystem::Configure(
  const ignition::gazebo::Entity &_entity,
  const std::shared_ptr<const sdf::Element> &_sdf,
  ignition::gazebo::EntityComponentManager &_ecm,
  ignition::gazebo::EventManager &_eventMgr)
{
  this->dataPtr->world = ignition::gazebo::World(_entity);

  if (_sdf->HasElement("data_path"))
  {
    this->dataPtr->dataPath = _sdf->Get<std::string>("data_path");
  }

  ignition::common::SystemPaths sysPaths;
  std::string fullPath = sysPaths.FindFile(this->dataPtr->dataPath);
  if (fullPath.empty())
  {
     ignerr << "Data file [" << this->dataPtr->dataPath << "] not found."
            << std::endl;
     return;
  }
  else
  {
    this->dataPtr->dataPath = fullPath;
    ignmsg << "Loading science data from [" << this->dataPtr->dataPath << "]"
           << std::endl;
  }

  this->dataPtr->cloudPub = this->dataPtr->node.Advertise<
      ignition::msgs::PointCloudPacked>("/science_data");

  this->dataPtr->node.Advertise("/science_data",
      &ScienceSensorsSystemPrivate::ScienceDataService, this->dataPtr.get());

  this->dataPtr->ReadData();
  this->dataPtr->GenerateOctrees();
  this->dataPtr->PublishData();
}

/////////////////////////////////////////////////
void ScienceSensorsSystem::PreUpdate(
  const ignition::gazebo::UpdateInfo &,
  ignition::gazebo::EntityComponentManager &_ecm)
{
  if (!this->dataPtr->sphericalCoordinatesInitialized)
  {
    auto latLon = this->dataPtr->world.SphericalCoordinates(_ecm);
    if (latLon)
    {
      ignwarn << "New spherical coordinates detected." << std::endl;
      //TODO(chapulina) Shift science data to new coordinates
      this->dataPtr->sphericalCoordinatesInitialized = true;
    }
  }

  _ecm.EachNew<ignition::gazebo::components::CustomSensor,
               ignition::gazebo::components::ParentEntity>(
    [&](const ignition::gazebo::Entity &_entity,
        const ignition::gazebo::components::CustomSensor *_custom,
        const ignition::gazebo::components::ParentEntity *_parent)->bool
      {
        createSensor<SalinitySensor>(this, _ecm, _entity, _custom, _parent);
        createSensor<TemperatureSensor>(this, _ecm, _entity, _custom, _parent);
        createSensor<ChlorophyllSensor>(this, _ecm, _entity, _custom, _parent);
        createSensor<CurrentSensor>(this, _ecm, _entity, _custom, _parent);
        return true;
      });
}

/////////////////////////////////////////////////
void ScienceSensorsSystem::PostUpdate(const ignition::gazebo::UpdateInfo &_info,
  const ignition::gazebo::EntityComponentManager &_ecm)
{
  // Only update and publish if data has been loaded and simulation is not
  // paused.
  if (this->dataPtr->initialized && !_info.paused)
  {
    double simTimeSeconds = std::chrono::duration_cast<std::chrono::seconds>(
      _info.simTime).count();

    // Update time index
    if (this->dataPtr->multipleTimeSlices)
    {
      // Only update if sim time exceeds the elapsed timestamp in data
      if (!this->dataPtr->timestamps.empty() &&
        simTimeSeconds >= this->dataPtr->timestamps[this->dataPtr->timeIdx])
      {
        // Increment for next point in time
        this->dataPtr->timeIdx++;
        this->dataPtr->PublishData();
      }
    }

    // For each sensor, get its pose, search in the octree for the closest
    // neighbors, and interpolate to get approximate data at this sensor pose.
    for (auto &[entity, sensor] : this->entitySensorMap)
    {
      // Sensor pose in lat/lon, used to search for data by spatial coordinates
      auto sensorLatLon = ignition::gazebo::sphericalCoordinates(entity, _ecm);
      if (!sensorLatLon)
      {
        static std::unordered_set<ignition::gazebo::Entity> warnedEntities;
        if (warnedEntities.find(entity) != warnedEntities.end())
        {
          ignwarn << "Failed to get spherical coordinates for sensor entity ["
                  << entity << "]" << std::endl;
          warnedEntities.insert(entity);
        }
        continue;
      }
      pcl::PointXYZ searchPoint(
          sensorLatLon.value().X(),
          sensorLatLon.value().Y(),
          sensorLatLon.value().Z());

      // kNN search (alternatives are voxel search and radius search. kNN
      // search is good for variable resolution when the distance to the next
      // neighbor is unknown).
      int k = 8;

      // Indices and distances of neighboring points in the search results
      std::vector<int> spatialIdx;
      std::vector<float> spatialSqrDist;

      // Search in octree to find spatial index of science data
      if (this->dataPtr->spatialOctrees[this->dataPtr->timeIdx]->nearestKSearch(
        searchPoint, k, spatialIdx, spatialSqrDist) <= 0)
      {
        ignwarn << "No data found near sensor location " << sensorLatLon.value()
                << std::endl;
        continue;
      }
      // Debug output
      /*
      else
      {
        igndbg << "kNN search for sensor pose (" << sensorPose.X() << ", "
               << sensorPose.Y() << ", " << sensorPose.Z() << "):"
               << std::endl;

        for (std::size_t i = 0; i < spatialIdx.size(); i++)
        {
          // Index the point cloud at the current time slice
          pcl::PointXYZ nbrPt = (*(this->dataPtr->timeSpaceCoords[
            this->dataPtr->timeIdx]))[spatialIdx[i]];

          igndbg << "Neighbor at (" << nbrPt.x << ", " << nbrPt.y << ", "
                 << nbrPt.z << "), squared distance " << spatialSqrDist[i]
                 << " m" << std::endl;
        }
      }
      */

      std::vector<int> interpolatorInds;
      this->dataPtr->FindInterpolators(searchPoint, spatialIdx, spatialSqrDist,
        interpolatorInds);

      // TODO trilinear interpolation using the 8 interpolators found

      // For the correct sensor, grab closest neighbors and interpolate
      if (auto casted = std::dynamic_pointer_cast<SalinitySensor>(sensor))
      {
        float sal = this->dataPtr->InterpolateData(
          this->dataPtr->salinityArr[this->dataPtr->timeIdx], spatialIdx,
          spatialSqrDist);
        casted->SetData(sal);
      }
      else if (auto casted = std::dynamic_pointer_cast<TemperatureSensor>(
        sensor))
      {
        float temp = this->dataPtr->InterpolateData(
          this->dataPtr->temperatureArr[this->dataPtr->timeIdx], spatialIdx,
          spatialSqrDist);

        ignition::math::Temperature tempC;
        tempC.SetCelsius(temp);
        casted->SetData(tempC);
      }
      else if (auto casted = std::dynamic_pointer_cast<ChlorophyllSensor>(
        sensor))
      {
        float chlor = this->dataPtr->InterpolateData(
          this->dataPtr->chlorophyllArr[this->dataPtr->timeIdx], spatialIdx,
          spatialSqrDist);
        casted->SetData(chlor);
      }
      else if (auto casted = std::dynamic_pointer_cast<CurrentSensor>(sensor))
      {
        float eCurr = this->dataPtr->InterpolateData(
          this->dataPtr->eastCurrentArr[this->dataPtr->timeIdx], spatialIdx,
          spatialSqrDist);
        float nCurr = this->dataPtr->InterpolateData(
          this->dataPtr->northCurrentArr[this->dataPtr->timeIdx], spatialIdx,
          spatialSqrDist);

        auto curr = ignition::math::Vector3d(eCurr, nCurr, 0.0);
        casted->SetData(curr);
      }
      else
      {
        ignerr << "Unsupported sensor type, failed to set data" << std::endl;
      }
      sensor->Update(_info.simTime, false);
    }
  }

  this->RemoveSensorEntities(_ecm);
}

//////////////////////////////////////////////////
void ScienceSensorsSystem::RemoveSensorEntities(
    const ignition::gazebo::EntityComponentManager &_ecm)
{
  _ecm.EachRemoved<ignition::gazebo::components::CustomSensor>(
    [&](const ignition::gazebo::Entity &_entity,
        const ignition::gazebo::components::CustomSensor *)->bool
      {
        auto sensorId = this->entitySensorMap.find(_entity);
        if (sensorId == this->entitySensorMap.end())
        {
          ignerr << "Internal error, missing sensor for entity ["
                 << _entity << "]" << std::endl;
          return true;
        }

        this->entitySensorMap.erase(sensorId);

        igndbg << "Removed sensor entity [" << _entity << "]" << std::endl;

        return true;
      });
}

//////////////////////////////////////////////////
bool ScienceSensorsSystemPrivate::ScienceDataService(
    ignition::msgs::PointCloudPacked &_res)
{
  _res = this->PointCloudMsg();
  return true;
}

//////////////////////////////////////////////////
ignition::msgs::PointCloudPacked ScienceSensorsSystemPrivate::PointCloudMsg()
{
  ignition::msgs::PointCloudPacked msg;

  if (this->timeIdx < 0 || this->timeIdx >= this->timestamps.size())
  {
    ignerr << "Invalid time index [" << this->timeIdx << "]."
           << std::endl;
    return msg;
  }

  ignition::msgs::InitPointCloudPacked(msg, "world", true,
    {
      {"xyz", ignition::msgs::PointCloudPacked::Field::FLOAT32}
      // {"salinity", ignition::msgs::PointCloudPacked::Field::FLOAT32}
      // TODO(louise) Add more fields
      // https://github.com/osrf/lrauv/issues/85
    });

  msg.mutable_header()->mutable_stamp()->set_sec(this->timestamps[this->timeIdx]);

  pcl::PCLPointCloud2 pclPC2;
  pcl::toPCLPointCloud2(*this->timeSpaceCoords[this->timeIdx].get(), pclPC2);

  msg.set_height(pclPC2.height);
  msg.set_width(pclPC2.width);
  msg.set_is_bigendian(pclPC2.is_bigendian);
  msg.set_point_step(pclPC2.point_step);
  msg.set_row_step(pclPC2.row_step);
  msg.set_is_dense(pclPC2.is_dense);

  // FIXME: Include more than position data
  msg.mutable_data()->resize(pclPC2.data.size());
  memcpy(msg.mutable_data()->data(), pclPC2.data.data(), pclPC2.data.size());

  return msg;
}

IGNITION_ADD_PLUGIN(
  tethys::ScienceSensorsSystem,
  ignition::gazebo::System,
  tethys::ScienceSensorsSystem::ISystemConfigure,
  tethys::ScienceSensorsSystem::ISystemPreUpdate,
  tethys::ScienceSensorsSystem::ISystemPostUpdate)

IGNITION_ADD_PLUGIN_ALIAS(tethys::ScienceSensorsSystem,
    "tethys::ScienceSensorsSystem")<|MERGE_RESOLUTION|>--- conflicted
+++ resolved
@@ -133,6 +133,12 @@
   /// \brief Indicates whether data has been loaded
   public: bool initialized = false;
 
+  /// \brief Set to true after the spherical coordinates have been initialized.
+  /// This may happen at startup if the SDF file has them hardcoded, or at
+  /// runtime when the first vehicle is spawned. Assume the coordinates are
+  /// only shifted once.
+  public: bool worldSphericalCoordsInitialized {false};
+
   /// \brief Whether using more than one time slices of data
   public: bool multipleTimeSlices = false;
 
@@ -175,27 +181,9 @@
   /// \brief Science data. Same size as temperatureArr.
   public: std::vector<std::vector<float>> northCurrentArr;
 
-<<<<<<< HEAD
-=======
-  /// \brief Resolution of spatial coordinates in meters in octree, for data
-  /// search.
-  public: float spatialRes = 0.1f;
-
-  /// \brief Octree for data search based on spatial location of sensor. One
-  /// octree per point cloud in timeSpaceCoords.
-  public: std::vector<pcl::octree::OctreePointCloudSearch<pcl::PointXYZ>>
-            spatialOctrees;
-
-  /// \brief Set to true after the spherical coordinates have been initialized.
-  /// This may happen at startup if the SDF file has them hardcoded, or at
-  /// runtime when the first vehicle is spawned. Assume the coordinates are
-  /// only shifted once.
-  public: bool sphericalCoordinatesInitialized{false};
-
   /// \brief World object to access world properties.
   public: ignition::gazebo::World world;
 
->>>>>>> 74e76ed2
   /// \brief Node for communication
   public: ignition::transport::Node node;
 
