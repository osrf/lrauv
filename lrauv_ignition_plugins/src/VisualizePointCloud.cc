--- conflicted
+++ resolved
@@ -367,40 +367,17 @@
         iterY != iterY.end() &&
         iterZ != iterZ.end(); ++iterX, ++iterY, ++iterZ, ++ptIdx)
   {
-<<<<<<< HEAD
-    // Value from float vector, if available
-=======
-    // Performance trick. Only publish every nth. Skip z below some depth
-    if (this->dataPtr->renderEvery == 0 ||
-        ptIdx % this->dataPtr->renderEvery != 0)
-    {
-      continue;
-    }
-
     // Value from float vector, if available. Otherwise publish all data as
     // zeroes.
->>>>>>> 3af16d0e
     float dataVal = 0.0;
     if (this->dataPtr->floatVMsg.data().size() > ptIdx)
     {
       dataVal = this->dataPtr->floatVMsg.data(ptIdx);
     }
 
-    auto msg = markers.add_marker();
-
-    msg->set_ns(this->dataPtr->pointCloudTopic + this->dataPtr->floatVTopic);
-    msg->set_id(ptIdx + 1);
-
     // Don't visualize NaN
     if (std::isnan(dataVal))
-    {
-      msg->set_action(ignition::msgs::Marker::DELETE_MARKER);
       continue;
-<<<<<<< HEAD
-=======
-    }
-    msg->set_action(ignition::msgs::Marker::ADD_MODIFY);
->>>>>>> 3af16d0e
 
     auto ratio = (dataVal - this->dataPtr->minFloatV) /
         (this->dataPtr->maxFloatV - this->dataPtr->minFloatV);
@@ -410,14 +387,8 @@
       minC.B() + (maxC.B() - minC.B()) * ratio
     };
 
-<<<<<<< HEAD
     ignition::msgs::Set(marker.mutable_material()->mutable_diffuse(), color);
     ignition::msgs::Set(marker.add_materials()->mutable_diffuse(), color);
-=======
-    ignition::msgs::Set(msg->mutable_material()->mutable_ambient(), color);
-    ignition::msgs::Set(msg->mutable_material()->mutable_diffuse(), color);
-    msg->mutable_material()->mutable_diffuse()->set_a(0.5);
->>>>>>> 3af16d0e
 
     ignition::msgs::Set(marker.mutable_scale(),
       ignition::math::Vector3d::One * this->dataPtr->pointSize);
@@ -428,19 +399,8 @@
       *iterZ));
   }
 
-<<<<<<< HEAD
   igndbg << "Visualizing " << marker.point_size() << " points"
     << std::endl;
-=======
-  igndbg << "Received [" << nPts
-         << "] markers, visualizing [" << nPtsViz << "]"
-         << std::endl;
-
-  ignition::msgs::Boolean res;
-  bool result;
-  unsigned int timeout = 5000;
-  this->dataPtr->node.Request("/marker_array", markers, timeout, res, result);
->>>>>>> 3af16d0e
 
   this->dataPtr->node.Request("/marker", marker);
 }
