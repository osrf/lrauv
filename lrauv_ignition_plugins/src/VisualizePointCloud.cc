/*
 * Copyright (C) 2021 Open Source Robotics Foundation
 *
 * Licensed under the Apache License, Version 2.0 (the "License");
 * you may not use this file except in compliance with the License.
 * You may obtain a copy of the License at
 *
 *     http://www.apache.org/licenses/LICENSE-2.0
 *
 * Unless required by applicable law or agreed to in writing, software
 * distributed under the License is distributed on an "AS IS" BASIS,
 * WITHOUT WARRANTIES OR CONDITIONS OF ANY KIND, either express or implied.
 * See the License for the specific language governing permissions and
 * limitations under the License.
 *
 */

/*
 * Development of this module has been funded by the Monterey Bay Aquarium
 * Research Institute (MBARI) and the David and Lucile Packard Foundation
 */

#include "ignition/msgs/pointcloud_packed.pb.h"

#include <string>
#include <utility>
#include <vector>

#include "PointCloudIterator.hh"
#include "VisualizePointCloud.hh"

#include <ignition/common/Console.hh>
#include <ignition/common/Profiler.hh>

#include <ignition/plugin/Register.hh>

#include <ignition/math/Color.hh>
#include <ignition/math/Vector3.hh>
#include <ignition/math/Pose3.hh>

#include <ignition/msgs/Utility.hh>

#include <ignition/transport/Node.hh>

#include <ignition/gui/Application.hh>
#include <ignition/gui/Conversions.hh>
#include <ignition/gui/GuiEvents.hh>
#include <ignition/gui/MainWindow.hh>

namespace tethys
{
  /// \brief Private data class for VisualizePointCloud
  class VisualizePointCloudPrivate
  {
    /// \brief Transport node
    public: ignition::transport::Node node;

    /// \brief Name of topic for PointCloudPacked
    public: std::string pointCloudTopic{""};

    /// \brief Name of topic for FloatV
    public: std::string floatVTopic{""};

    /// \brief List of topics publishing PointCloudPacked.
    public: QStringList pointCloudTopicList;

    /// \brief List of topics publishing FloatV.
    public: QStringList floatVTopicList;

    /// \brief Protect variables changed from transport and the user
    public: std::recursive_mutex mutex;

    /// \brief Point cloud message containing location of data
    public: ignition::msgs::PointCloudPacked pointCloudMsg;

    /// \brief Message holding a float vector.
    public: ignition::msgs::Float_V floatVMsg;

    /// \brief Performance trick. Cap number of points to visualize, to save
    /// memory.
    public: const int MAX_PTS_VIS = 1000;

    /// \brief Performance trick. Render only every other n. Increase to render
    /// fewer markers (faster performance). Recalulated in function.
    public: int renderEvery = 1;

    /// \brief Performance trick. Skip depths below this z, so have memory to
    /// visualize higher layers at higher resolution.
    /// For less confusion, match the parameter in ScienceSensorsSystem.cc.
    public: const float SKIP_Z_BELOW = -40;

    /// \brief Scale down to see in view to skip orbit tool limits
    /// For less confusion, match the parameter in ScienceSensorsSystem.cc.
    // TODO This is a workaround pending upstream orbit tool improvements
    // For 2003080103_mb_l3_las_1x1km.csv
    //public: const float MINIATURE_SCALE = 0.01;
    // For 2003080103_mb_l3_las.csv
    //public: const float MINIATURE_SCALE = 0.0001;
    // For simple_test.csv
    public: const float MINIATURE_SCALE = 1000.0;

    /// \brief Performance trick. Factor to multiply in calculating Marker sizes
    // For 2003080103_mb_l3_las*.csv
    //public: float dimFactor = 0.03;
    // For simple_test.csv
    public: float dimFactor = 0.003;

    /// \brief Parameter to calculate Marker size in x.
    /// Performance trick. Hardcode resolution to make markers resemble voxels.
    // For 2003080103_mb_l3_las_1x1km.csv
    //public: const float RES_X = 15 * MINIATURE_SCALE;
    // For 2003080103_mb_l3_las.csv
    //public: const float RES_X = 15;
    // For simple_test.csv
    public: const float RES_X = 0.15;

    /// \brief Parameter to calculate Marker size in y.
    // For 2003080103_mb_l3_las_1x1km.csv
    //public: const float RES_Y = 22 * MINIATURE_SCALE;
    // For 2003080103_mb_l3_las.csv
    //public: const float RES_Y = 22;
    // For simple_test.csv
    public: const float RES_Y = 0.22;

    /// \brief Parameter to calculate Marker size in z.
    // For 2003080103_mb_l3_las_1x1km.csv
    //public: const float RES_Z = 5 * MINIATURE_SCALE;
    // For 2003080103_mb_l3_las.csv
    //public: const float RES_Z = 10;
    // For simple_test.csv
    public: const float RES_Z = 0.10;

    /// \brief Minimum value in latest float vector
    public: float minFloatV{std::numeric_limits<float>::max()};

    /// \brief Maximum value in latest float vector
    public: float maxFloatV{-std::numeric_limits<float>::max()};

    /// \brief Color for minimum value
    public: ignition::math::Color minColor{255, 0, 0, 255};

    /// \brief Color for maximum value
    public: ignition::math::Color maxColor{0, 255, 0, 255};

    /// \brief True if showing
    public: bool showing{true};
  };
}

using namespace tethys;

/////////////////////////////////////////////////
VisualizePointCloud::VisualizePointCloud()
  : ignition::gui::Plugin(),
    dataPtr(std::make_unique<VisualizePointCloudPrivate>())
{
}

/////////////////////////////////////////////////
VisualizePointCloud::~VisualizePointCloud()
{
  this->ClearMarkers();
}

/////////////////////////////////////////////////
void VisualizePointCloud::LoadConfig(const tinyxml2::XMLElement *)
{
  if (this->title.empty())
    this->title = "Visualize point cloud";

  ignition::gui::App()->findChild<
    ignition::gui::MainWindow *>()->installEventFilter(this);
}

//////////////////////////////////////////////////
void VisualizePointCloud::OnPointCloudTopic(const QString &_pointCloudTopic)
{
  std::lock_guard<std::recursive_mutex>(this->dataPtr->mutex);
  // Unsubscribe from previous choice
  if (!this->dataPtr->pointCloudTopic.empty() &&
      !this->dataPtr->node.Unsubscribe(this->dataPtr->pointCloudTopic))
  {
    ignerr << "Unable to unsubscribe from topic ["
           << this->dataPtr->pointCloudTopic <<"]" <<std::endl;
  }

  // Clear visualization
  this->ClearMarkers();

  this->dataPtr->pointCloudTopic = _pointCloudTopic.toStdString();

  // Request service
  this->dataPtr->node.Request(this->dataPtr->pointCloudTopic,
      &VisualizePointCloud::OnPointCloudService, this);

  // Create new subscription
  if (!this->dataPtr->node.Subscribe(this->dataPtr->pointCloudTopic,
                            &VisualizePointCloud::OnPointCloud, this))
  {
    ignerr << "Unable to subscribe to topic ["
           << this->dataPtr->pointCloudTopic << "]\n";
    return;
  }
  ignmsg << "Subscribed to " << this->dataPtr->pointCloudTopic << std::endl;
}

//////////////////////////////////////////////////
void VisualizePointCloud::OnFloatVTopic(const QString &_floatVTopic)
{
  std::lock_guard<std::recursive_mutex>(this->dataPtr->mutex);
  // Unsubscribe from previous choice
  if (!this->dataPtr->floatVTopic.empty() &&
      !this->dataPtr->node.Unsubscribe(this->dataPtr->floatVTopic))
  {
    ignerr << "Unable to unsubscribe from topic ["
           << this->dataPtr->floatVTopic <<"]" <<std::endl;
  }

  // Clear visualization
  this->ClearMarkers();

  this->dataPtr->floatVTopic = _floatVTopic.toStdString();

  // Request service
  this->dataPtr->node.Request(this->dataPtr->floatVTopic,
      &VisualizePointCloud::OnPointCloudService, this);

  // Create new subscription
  if (!this->dataPtr->node.Subscribe(this->dataPtr->floatVTopic,
                            &VisualizePointCloud::OnFloatV, this))
  {
    ignerr << "Unable to subscribe to topic ["
           << this->dataPtr->floatVTopic << "]\n";
    return;
  }
  ignmsg << "Subscribed to " << this->dataPtr->floatVTopic << std::endl;
}

//////////////////////////////////////////////////
void VisualizePointCloud::Show(bool _show)
{
  this->dataPtr->showing = _show;
  if (_show)
  {
    this->PublishMarkers();
  }
  else
  {
    this->ClearMarkers();
  }
}

/////////////////////////////////////////////////
void VisualizePointCloud::OnRefresh()
{
  std::lock_guard<std::recursive_mutex>(this->dataPtr->mutex);
  ignmsg << "Refreshing topic list for point cloud messages." << std::endl;

  // Clear
  this->dataPtr->pointCloudTopicList.clear();
  this->dataPtr->floatVTopicList.clear();

  bool gotCloud = false;

  // Get updated list
  std::vector<std::string> allTopics;
  this->dataPtr->node.TopicList(allTopics);
  for (auto topic : allTopics)
  {
    std::vector<ignition::transport::MessagePublisher> publishers;
    this->dataPtr->node.TopicInfo(topic, publishers);
    for (auto pub : publishers)
    {
      if (pub.MsgTypeName() == "ignition.msgs.PointCloudPacked")
      {
        this->dataPtr->pointCloudTopicList.push_back(
            QString::fromStdString(topic));
      }
      else if (pub.MsgTypeName() == "ignition.msgs.Float_V")
      {
        this->dataPtr->floatVTopicList.push_back(QString::fromStdString(topic));
      }
    }
  }
  if (this->dataPtr->pointCloudTopicList.size() > 0)
  {
    this->OnPointCloudTopic(this->dataPtr->pointCloudTopicList.at(0));
  }
  if (this->dataPtr->floatVTopicList.size() > 0)
  {
    this->OnFloatVTopic(this->dataPtr->floatVTopicList.at(0));
  }

  this->PointCloudTopicListChanged();
  this->FloatVTopicListChanged();
}

/////////////////////////////////////////////////
QStringList VisualizePointCloud::PointCloudTopicList() const
{
  return this->dataPtr->pointCloudTopicList;
}

/////////////////////////////////////////////////
void VisualizePointCloud::SetPointCloudTopicList(
    const QStringList &_pointCloudTopicList)
{
  this->dataPtr->pointCloudTopicList = _pointCloudTopicList;
  this->PointCloudTopicListChanged();
}

/////////////////////////////////////////////////
QStringList VisualizePointCloud::FloatVTopicList() const
{
  return this->dataPtr->floatVTopicList;
}

/////////////////////////////////////////////////
void VisualizePointCloud::SetFloatVTopicList(
    const QStringList &_floatVTopicList)
{
  this->dataPtr->floatVTopicList = _floatVTopicList;
  this->FloatVTopicListChanged();
}

//////////////////////////////////////////////////
void VisualizePointCloud::OnPointCloud(
    const ignition::msgs::PointCloudPacked &_msg)
{
  std::lock_guard<std::recursive_mutex>(this->dataPtr->mutex);
  this->dataPtr->pointCloudMsg = _msg;
  this->PublishMarkers();
}

//////////////////////////////////////////////////
void VisualizePointCloud::OnFloatV(const ignition::msgs::Float_V &_msg)
{
  std::lock_guard<std::recursive_mutex>(this->dataPtr->mutex);
  this->dataPtr->floatVMsg = _msg;

  this->dataPtr->minFloatV = std::numeric_limits<float>::max();
  this->dataPtr->maxFloatV = -std::numeric_limits<float>::max();

  for (auto i = 0; i < _msg.data_size(); ++i)
  {
    auto data = _msg.data(i);
    if (data < this->dataPtr->minFloatV)
      this->SetMinFloatV(data);
    if (data > this->dataPtr->maxFloatV)
      this->SetMaxFloatV(data);
  }

  this->PublishMarkers();
}

//////////////////////////////////////////////////
void VisualizePointCloud::OnPointCloudService(
    const ignition::msgs::PointCloudPacked &_msg, bool _result)
{
  if (!_result)
  {
    ignerr << "Service request failed." << std::endl;
    return;
  }
  this->OnPointCloud(_msg);
}

//////////////////////////////////////////////////
void VisualizePointCloud::OnFloatVService(
    const ignition::msgs::Float_V &_msg, bool _result)
{
  if (!_result)
  {
    ignerr << "Service request failed." << std::endl;
    return;
  }
  this->OnFloatV(_msg);
}

//////////////////////////////////////////////////
void VisualizePointCloud::PublishMarkers()
{
<<<<<<< HEAD
  if (!this->dataPtr->showing)
    return;
=======
  IGN_PROFILE("VisualizePointCloud::PublishMarkers");
>>>>>>> a0069692

  // If point cloud empty, do nothing. (PointCloudPackedIteratorBase errors on
  // empty cloud.)
  if (this->dataPtr->pointCloudMsg.height() == 0 &&
      this->dataPtr->pointCloudMsg.width() == 0)
  {
    return;
  }

  std::lock_guard<std::recursive_mutex>(this->dataPtr->mutex);

  // Used to calculate cap of number of points to visualize, to save memory
  int nPts = this->dataPtr->pointCloudMsg.height() *
      this->dataPtr->pointCloudMsg.width();
  // If there are more points than we can render, render every n
  if (nPts > this->dataPtr->MAX_PTS_VIS)
  {
    this->dataPtr->renderEvery = (int) round(
      nPts / (double) this->dataPtr->MAX_PTS_VIS);
  }

  ignition::msgs::Marker_V markers;

  PointCloudPackedIterator<float> iterX(this->dataPtr->pointCloudMsg, "x");
  PointCloudPackedIterator<float> iterY(this->dataPtr->pointCloudMsg, "y");
  PointCloudPackedIterator<float> iterZ(this->dataPtr->pointCloudMsg, "z");

  // Index of point in point cloud, visualized or not
  int ptIdx{0};
  // Number of points actually visualized
  int nPtsViz{0};
  for (;iterX != iterX.end() &&
        iterY != iterY.end() &&
        iterZ != iterZ.end(); ++iterX, ++iterY, ++iterZ, ++ptIdx)
  {
    // Performance trick. Only publish every nth. Skip z below some depth
    if (this->dataPtr->renderEvery == 0 ||
        ptIdx % this->dataPtr->renderEvery != 0 ||
        *iterZ < this->dataPtr->SKIP_Z_BELOW)
    {
      continue;
    }

    // Value from float vector
    float dataVal = std::numeric_limits<float>::quiet_NaN();
    if (this->dataPtr->floatVMsg.data().size() > ptIdx)
    {
      dataVal = this->dataPtr->floatVMsg.data(ptIdx);
    }

    // Don't visualize NaN
    if (std::isnan(dataVal))
      continue;

    auto msg = markers.add_marker();

    msg->set_ns(this->dataPtr->pointCloudTopic + "-" +
        this->dataPtr->floatVTopic);
    msg->set_id(nPtsViz + 1);

    auto ratio = (dataVal - this->dataPtr->minFloatV) /
        (this->dataPtr->maxFloatV - this->dataPtr->minFloatV);
    auto color = this->dataPtr->minColor +
        (this->dataPtr->maxColor - this->dataPtr->minColor) * ratio;

    ignition::msgs::Set(msg->mutable_material()->mutable_ambient(), color);
    ignition::msgs::Set(msg->mutable_material()->mutable_diffuse(), color);
    msg->mutable_material()->mutable_diffuse()->set_a(0.5);
    msg->set_action(ignition::msgs::Marker::ADD_MODIFY);

    // TODO: Use POINTS or LINE_LIST, but need per-vertex color
    msg->set_type(ignition::msgs::Marker::BOX);
    msg->set_visibility(ignition::msgs::Marker::GUI);
    // Performance trick. Make boxes exact dimension of x and y gaps to
    // resemble "voxels". Then scale up by renderEvery to cover the space
    // where all the points are skipped.
    float dimX = this->dataPtr->RES_X * this->dataPtr->MINIATURE_SCALE
      * this->dataPtr->renderEvery * this->dataPtr->renderEvery
      * this->dataPtr->dimFactor;
    float dimY = this->dataPtr->RES_Y * this->dataPtr->MINIATURE_SCALE
      * this->dataPtr->renderEvery * this->dataPtr->renderEvery
      * this->dataPtr->dimFactor;
    float dimZ = this->dataPtr->RES_Z * this->dataPtr->MINIATURE_SCALE
      * this->dataPtr->renderEvery * this->dataPtr->renderEvery
      * this->dataPtr->dimFactor;
    ignition::msgs::Set(msg->mutable_scale(),
      ignition::math::Vector3d(dimX, dimY, dimZ));

    ignition::msgs::Set(msg->mutable_pose(), ignition::math::Pose3d(
      *iterX,
      *iterY,
      *iterZ,
      0, 0, 0));

    /*
    // Use POINTS type and array for better performance, pending per-point
    // color.
    // One marker per point cloud, many points.
    // TODO Implement in ign-gazebo per-point color like RViz point arrays,
    // so can have just 1 marker, many points in it, each with a specified
    // color, to improve performance. Color is the limiting factor that
    // requires us to use many markers here, 1 point per marker.
    // https://github.com/osrf/lrauv/issues/52
    ignition::msgs::Set(msg->mutable_pose(), ignition::math::Pose3d(
      0, 0, 0, 0, 0, 0));
    auto pt = msg->add_point();
    pt->set_x(*iterX);
    pt->set_y(*iterY);
    pt->set_z(*iterZ);
    */

    if (nPtsViz < 10)
    {
      igndbg << "Added point " << nPtsViz << " at "
             << msg->pose().position().x() << ", "
             << msg->pose().position().y() << ", "
             << msg->pose().position().z() << ", "
             << "value " << dataVal << ", "
             << "dimX " << dimX
             << std::endl;
    }
    ++nPtsViz;
  }

  igndbg << "Visualizing " << markers.marker().size() << " markers"
    << std::endl;

  ignition::msgs::Boolean res;
  bool result;
  unsigned int timeout = 5000;
  this->dataPtr->node.Request("/marker_array", markers, timeout, res, result);

  if (!result || !res.data())
  {
    ignerr << "Failed to create markers on /marker_array" << std::endl;
  }
}

//////////////////////////////////////////////////
void VisualizePointCloud::ClearMarkers()
{
  std::lock_guard<std::recursive_mutex>(this->dataPtr->mutex);
  ignition::msgs::Marker msg;
  msg.set_ns(this->dataPtr->pointCloudTopic + "-" + this->dataPtr->floatVTopic);
  msg.set_id(0);
  msg.set_action(ignition::msgs::Marker::DELETE_ALL);

  igndbg << "Clearing markers on "
    << this->dataPtr->pointCloudTopic + "-" + this->dataPtr->floatVTopic
    << std::endl;

  this->dataPtr->node.Request("/marker", msg);
}

/////////////////////////////////////////////////
QColor VisualizePointCloud::MinColor() const
{
  return ignition::gui::convert(this->dataPtr->minColor);
}

/////////////////////////////////////////////////
void VisualizePointCloud::SetMinColor(const QColor &_minColor)
{
  this->dataPtr->minColor = ignition::gui::convert(_minColor);
  this->MinColorChanged();
  this->PublishMarkers();
}

/////////////////////////////////////////////////
QColor VisualizePointCloud::MaxColor() const
{
  return ignition::gui::convert(this->dataPtr->maxColor);
}

/////////////////////////////////////////////////
void VisualizePointCloud::SetMaxColor(const QColor &_maxColor)
{
  this->dataPtr->maxColor = ignition::gui::convert(_maxColor);
  this->MaxColorChanged();
  this->PublishMarkers();
}

/////////////////////////////////////////////////
float VisualizePointCloud::MinFloatV() const
{
  return this->dataPtr->minFloatV;
}

/////////////////////////////////////////////////
void VisualizePointCloud::SetMinFloatV(float _minFloatV)
{
  this->dataPtr->minFloatV = _minFloatV;
  this->MinFloatVChanged();
}

/////////////////////////////////////////////////
float VisualizePointCloud::MaxFloatV() const
{
  return this->dataPtr->maxFloatV;
}

/////////////////////////////////////////////////
void VisualizePointCloud::SetMaxFloatV(float _maxFloatV)
{
  this->dataPtr->maxFloatV = _maxFloatV;
  this->MaxFloatVChanged();
}

// Register this plugin
IGNITION_ADD_PLUGIN(tethys::VisualizePointCloud,
                    ignition::gui::Plugin)<|MERGE_RESOLUTION|>--- conflicted
+++ resolved
@@ -380,12 +380,10 @@
 //////////////////////////////////////////////////
 void VisualizePointCloud::PublishMarkers()
 {
-<<<<<<< HEAD
+  IGN_PROFILE("VisualizePointCloud::PublishMarkers");
+
   if (!this->dataPtr->showing)
     return;
-=======
-  IGN_PROFILE("VisualizePointCloud::PublishMarkers");
->>>>>>> a0069692
 
   // If point cloud empty, do nothing. (PointCloudPackedIteratorBase errors on
   // empty cloud.)
