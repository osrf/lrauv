--- conflicted
+++ resolved
@@ -359,16 +359,16 @@
           <property type="string" key="state">docked_collapsed</property>
         </ignition-gui>
       </plugin>
-<<<<<<< HEAD
       <!-- Sensor Data Map -->
       <plugin filename="WorldConfigPlugin" name="Environmental Configuration">
         <ignition-gui>
           <title>Environmental Configuration</title>
-=======
+          <property type="string" key="state">docked_collapsed</property>
+        </ignition-gui>
+      </plugin>
       <plugin filename="SpawnPanelPlugin" name="Spawn LRAUV Panel">
         <ignition-gui>
           <title>Spawn LRAUVs</title>
->>>>>>> a78b6c5d
           <property type="string" key="state">docked_collapsed</property>
         </ignition-gui>
       </plugin>
