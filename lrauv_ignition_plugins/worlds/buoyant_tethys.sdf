--- conflicted
+++ resolved
@@ -268,7 +268,6 @@
         <ignition-gui>
           <title>Visualize science data</title>
           <property type="string" key="state">docked_collapsed</property>
-<<<<<<< HEAD
         </ignition-gui>
       </plugin>
       <plugin filename="ViewAngle" name="Camera controls">
@@ -280,9 +279,6 @@
       <plugin filename="GridConfig" name="Grid config">
         <ignition-gui>
           <property type="string" key="state">docked_collapsed</property>
-=======
-          <property key="x" type="double">800</property>
->>>>>>> d72522dc
         </ignition-gui>
         <insert>
           <!-- 300 km x 300 km -->
