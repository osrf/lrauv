#
# Development of this module has been funded by the Monterey Bay Aquarium
# Research Institute (MBARI) and the David and Lucile Packard Foundation
#

cmake_minimum_required(VERSION 3.10.2 FATAL_ERROR)

project(lrauv_ignition_plugins)

# Option to enable profiler
option(ENABLE_PROFILER "Enable Ignition Profiler" FALSE)

if(ENABLE_PROFILER)
  add_definitions("-DIGN_PROFILER_ENABLE=1")
else()
  add_definitions("-DIGN_PROFILER_ENABLE=0")
endif()

#============================================================================
# Find dependencies
find_package(ignition-cmake2 REQUIRED)

find_package(ignition-gazebo7 REQUIRED COMPONENTS gui)
set(IGN_GAZEBO_VER ${ignition-gazebo7_VERSION_MAJOR})

find_package(ignition-gui7 REQUIRED)
set(IGN_GUI_VER ${ignition-gui7_VERSION_MAJOR})

find_package(ignition-rendering7 REQUIRED)
set(IGN_RENDERING_VER ${ignition-rendering7_VERSION_MAJOR})

find_package(ignition-sensors7 REQUIRED)
set(IGN_SENSORS_VER ${ignition-sensors7_VERSION_MAJOR})

find_package(ignition-msgs9 REQUIRED)
set(IGN_MSGS_VER ${ignition-msgs9_VERSION_MAJOR})

find_package(ignition-plugin1 REQUIRED COMPONENTS register)
set(IGN_PLUGIN_VER ${ignition-plugin1_VERSION_MAJOR})

find_package(ignition-utils1 REQUIRED)
set(IGN_UTILS_VER ${ignition-utils1_VERSION_MAJOR})

find_package(ignition-common5 REQUIRED COMPONENTS profiler)
set(IGN_COMMON_VER ${ignition-common5_VERSION_MAJOR})

find_package (Eigen3 3.3 REQUIRED)

find_package(PCL 1.2 REQUIRED)

# Build protobuf messages
add_subdirectory(proto)

#============================================================================
# Plugins

# add_lrauv_plugin (<plugin_name>
#              [PROTO] msg1 msg2 ... [PCL] [GUI] [RENDERING] [PRIVATE_LINK_LIBS] [INCLUDE_COMMS])
#
# Configure and install plugins.
#
# <plugin_name> Required. Name of the plugin library, which matches source file.
#
# [PROTO]: Optional. If included, plugin will be linked against custom protobuf
# messages that are listed.
#
# [PCL]: Optional. If included, plugin will be linked against PCL.
#
# [GUI]: Optional. Include for GUI plugins.
#
# [RENDERING]: Optional. Include to link against Ignition Rendering.
#
# [PRIVATE_LINK_LIBS]: Specify a list of libraries to be privately linked.
#
# [INCLUDE_COMMS]: Optional. Include comms header files.
function(add_lrauv_plugin PLUGIN)
  set(options PCL GUI RENDERING INCLUDE_COMMS)
  set(oneValueArgs)
  set(multiValueArgs PROTO PRIVATE_LINK_LIBS)

  cmake_parse_arguments(add_lrauv_plugin
    "${options}" "${oneValueArgs}" "${multiValueArgs}" ${ARGN})

  set(PLUGIN_SOURCES src/${PLUGIN}.cc)
  set(INSTALL_LIB lib)

  # GUI plugin
  if (add_lrauv_plugin_GUI)
    QT5_WRAP_CPP(${PLUGIN}_headers_MOC src/${PLUGIN}.hh)
    QT5_ADD_RESOURCES(${PLUGIN}_RCC src/${PLUGIN}.qrc)

    set(PLUGIN_SOURCES ${PLUGIN_SOURCES}
      ${${PLUGIN}_headers_MOC}
      ${${PLUGIN}_RCC}
    )
    set(INSTALL_LIB lib/gui)
  endif()

  # All plugins
  add_library(${PLUGIN}
    SHARED ${PLUGIN_SOURCES})
  set_property(TARGET ${PLUGIN} PROPERTY CXX_STANDARD 17)
  target_link_libraries(${PLUGIN}
    PUBLIC
      ignition-common${IGN_COMMON_VER}::profiler
      ignition-plugin${IGN_PLUGIN_VER}::ignition-plugin${IGN_PLUGIN_VER}
      ignition-gazebo${IGN_GAZEBO_VER}::ignition-gazebo${IGN_GAZEBO_VER}
    PRIVATE
      ${add_lrauv_plugin_PRIVATE_LINK_LIBS}
  )

  # Link against proto libraries
  if (add_lrauv_plugin_PROTO)
    target_include_directories(${PLUGIN}
      PUBLIC ${CMAKE_BINARY_DIR}/proto)
    target_link_libraries(${PLUGIN}
      PUBLIC ${add_lrauv_plugin_PROTO})
    add_dependencies(${PLUGIN} ${add_lrauv_plugin_PROTO})
  endif()

  # Include comms
  if (add_lrauv_plugin_INCLUDE_COMMS)
    target_include_directories(${PLUGIN}
      PUBLIC include)
  endif()

  # Include PCL
  if (add_lrauv_plugin_PCL)
    target_include_directories(${PLUGIN}
      PUBLIC ${PCL_INCLUDE_DIRS})
  endif()

  # GUI
  if (add_lrauv_plugin_GUI)
    target_link_libraries(${PLUGIN}
      PUBLIC
        TINYXML2::TINYXML2
      PRIVATE
        ignition-gui${IGN_GUI_VER}::ignition-gui${IGN_GUI_VER}
    )

    target_include_directories(${PLUGIN}
      PUBLIC ${PCL_INCLUDE_DIRS})
  endif()

  # Rendering
  if (add_lrauv_plugin_RENDERING)
    target_link_libraries(${PLUGIN}
      PRIVATE
        ignition-rendering${IGN_RENDERING_VER}::ignition-rendering${IGN_RENDERING_VER}
    )
  endif()

  install(
    TARGETS ${PLUGIN}
    DESTINATION ${INSTALL_LIB})
endfunction()

add_subdirectory(src/comms/)

add_lrauv_plugin(AcousticCommsPlugin
  INCLUDE_COMMS
  PROTO
    lrauv_acoustic_message
    lrauv_internal_comms
  PRIVATE_LINK_LIBS
    CommsSupport)
add_lrauv_plugin(ControlPanelPlugin GUI
  PROTO
    lrauv_command
    lrauv_state)
add_lrauv_plugin(HydrodynamicsPlugin)
add_lrauv_plugin(RangeBearingPlugin
  INCLUDE_COMMS
  PROTO
    lrauv_range_bearing_request
    lrauv_range_bearing_response
    lrauv_acoustic_message)
add_lrauv_plugin(ReferenceAxis GUI RENDERING)
add_lrauv_plugin(ScienceSensorsSystem
  PCL
  PRIVATE_LINK_LIBS
    ignition-sensors${IGN_SENSORS_VER}::ignition-sensors${IGN_SENSORS_VER}
    ${PCL_LIBRARIES})
add_lrauv_plugin(TethysCommPlugin
  PROTO
    lrauv_command
    lrauv_state)
add_lrauv_plugin(TimeAnalysisPlugin)
add_lrauv_plugin(WorldCommPlugin
  PROTO
    lrauv_init)

#============================================================================
# Install public headers
install(
  DIRECTORY include/
    DESTINATION include
    FILES_MATCHING
    PATTERN "*.hh")

#============================================================================
# Examples
foreach(EXAMPLE
  example_buoyancy
  example_controller
  example_elevator
  example_mass_shifter
  example_rudder
  example_spawn
  example_thruster
  keyboard_teleop
  multi_lrauv_race)

  set(EXAMPLE_EXEC LRAUV_${EXAMPLE})

  add_executable(${EXAMPLE_EXEC} example/${EXAMPLE}.cc)
  set_property(TARGET ${EXAMPLE_EXEC} PROPERTY CXX_STANDARD 17)
  target_include_directories(${EXAMPLE_EXEC}
    PUBLIC ${CMAKE_BINARY_DIR}/proto)
  target_link_libraries(${EXAMPLE_EXEC}
    PRIVATE ignition-gazebo${IGN_GAZEBO_VER}::ignition-gazebo${IGN_GAZEBO_VER}
    PUBLIC lrauv_command
           lrauv_init)

  install(
    TARGETS ${EXAMPLE_EXEC}
    DESTINATION bin)

endforeach()

#============================================================================
# Hooks
configure_file(
  "hooks/hook.dsv.in"
  "${CMAKE_CURRENT_BINARY_DIR}/hooks/hook.dsv" @ONLY
)

#============================================================================
# Tests
if(BUILD_TESTING)

  # Fetch and configure GTest
  include(FetchContent)
  FetchContent_Declare(
    googletest
    URL https://github.com/google/googletest/archive/609281088cfefc76f9d0ce82e1ff6c30cc3591e5.zip
  )
  set(gtest_force_shared_crt ON CACHE BOOL "" FORCE)
  FetchContent_MakeAvailable(googletest)

  enable_testing()
  include(Dart)

  # Build-time constants
  set("PROJECT_BINARY_PATH" ${CMAKE_CURRENT_BINARY_DIR})
  set("PROJECT_SOURCE_PATH" ${CMAKE_CURRENT_SOURCE_DIR})
  configure_file(test/helper/TestConstants.hh.in TestConstants.hh @ONLY)

  include(GoogleTest)

  # Tests
  foreach(TEST_TARGET
<<<<<<< HEAD
    test_acoustic_comms_orientation
=======
    test_ahrs
>>>>>>> b2c9936d
    test_buoyancy_action
    test_controller
    test_drop_weight
    test_elevator
    test_hydrodynamics_equilibrium_velocity
    test_mass_shifter
    test_mission_depth_vbs
    test_mission_pitch_and_depth_mass_vbs
    test_mission_pitch_mass
    test_mission_yoyo_circle
    test_rudder
    test_spawn
    test_state_msg)

    add_executable(
      ${TEST_TARGET}
      test/${TEST_TARGET}.cc
    )
    target_include_directories(${TEST_TARGET}
      PUBLIC ${CMAKE_BINARY_DIR}/proto)
    target_link_libraries(${TEST_TARGET}
      PUBLIC gtest_main
      PRIVATE ignition-gazebo${IGN_GAZEBO_VER}::ignition-gazebo${IGN_GAZEBO_VER}
      lrauv_command
      lrauv_init
      lrauv_state
      lrauv_range_bearing_request
      lrauv_range_bearing_response
    )
    include_directories(${CMAKE_CURRENT_BINARY_DIR})
    gtest_discover_tests(${TEST_TARGET})
  endforeach()

  add_executable(test_comms test/test_comms.cc)
  target_include_directories(test_comms
    PUBLIC
    ${CMAKE_BINARY_DIR}/proto
    include/)
  target_link_libraries(test_comms
    PUBLIC gtest_main
    PRIVATE ignition-gazebo${IGN_GAZEBO_VER}::ignition-gazebo${IGN_GAZEBO_VER}
    lrauv_acoustic_message
    lrauv_internal_comms
    CommsSupport)
  gtest_discover_tests(test_comms)

  add_executable(test_range_bearing test/test_range_bearing.cc)
  target_include_directories(test_range_bearing
    PUBLIC
    ${CMAKE_BINARY_DIR}/proto
    include/)
  target_link_libraries(test_range_bearing
    PUBLIC gtest_main
    PRIVATE ignition-gazebo${IGN_GAZEBO_VER}::ignition-gazebo${IGN_GAZEBO_VER}
    lrauv_range_bearing_request
    lrauv_range_bearing_response)
  gtest_discover_tests(test_range_bearing)
endif()

#============================================================================
# Resources

install(
  DIRECTORY
    data
    models
    worlds
    ${CMAKE_CURRENT_BINARY_DIR}/hooks
  DESTINATION share/${PROJECT_NAME})<|MERGE_RESOLUTION|>--- conflicted
+++ resolved
@@ -261,11 +261,8 @@
 
   # Tests
   foreach(TEST_TARGET
-<<<<<<< HEAD
     test_acoustic_comms_orientation
-=======
     test_ahrs
->>>>>>> b2c9936d
     test_buoyancy_action
     test_controller
     test_drop_weight
