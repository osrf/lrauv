#
# Development of this module has been funded by the Monterey Bay Aquarium
# Research Institute (MBARI) and the David and Lucile Packard Foundation
#

cmake_minimum_required(VERSION 3.10.2 FATAL_ERROR)

project(lrauv_ignition_plugins)

include(CTest)

# Option to enable profiler
option(ENABLE_PROFILER "Enable Ignition Profiler" FALSE)

if(ENABLE_PROFILER)
  add_definitions("-DIGN_PROFILER_ENABLE=1")
else()
  add_definitions("-DIGN_PROFILER_ENABLE=0")
endif()

#============================================================================
# Find dependencies
find_package(gz-cmake3 REQUIRED)

find_package(gz-sim7 REQUIRED COMPONENTS gui)
set(GZ_SIM_VER ${gz-sim7_VERSION_MAJOR})

find_package(gz-gui7 REQUIRED)
set(GZ_GUI_VER ${gz-gui7_VERSION_MAJOR})

find_package(gz-rendering7 REQUIRED)
set(GZ_RENDERING_VER ${gz-rendering7_VERSION_MAJOR})

find_package(gz-sensors7 REQUIRED)
set(GZ_SENSORS_VER ${gz-sensors7_VERSION_MAJOR})
set(GZ_SENSORS gz-sensors${GZ_SENSORS_VER}::gz-sensors${GZ_SENSORS_VER})

find_package(gz-msgs9 REQUIRED)
set(GZ_MSGS_VER ${gz-msgs9_VERSION_MAJOR})

find_package(gz-plugin2 REQUIRED COMPONENTS register)
set(GZ_PLUGIN_VER ${gz-plugin2_VERSION_MAJOR})

find_package(gz-utils2 REQUIRED)
set(GZ_UTILS_VER ${gz-utils2_VERSION_MAJOR})

find_package(gz-common5 REQUIRED COMPONENTS profiler)
set(GZ_COMMON_VER ${gz-common5_VERSION_MAJOR})

find_package (Eigen3 3.3 REQUIRED)

find_package(PCL 1.2 REQUIRED)

# Build protobuf messages
add_subdirectory(proto)

#============================================================================
# Plugins

# add_lrauv_plugin (
#     <plugin_name>
#     [PROTO] msg1 msg2 ... [PCL] [GUI] [RENDERING]
#     [PRIVATE_LINK_LIBS] [INCLUDE_COMMS])
#
# Configure and install plugins.
#
# <plugin_name> Required. Name of the plugin library, which matches source file.
#
# [PROTO]: Optional. If included, plugin will be linked against custom protobuf
# messages that are listed.
#
# [PCL]: Optional. If included, plugin will be linked against PCL.
#
# [GUI]: Optional. Include for GUI plugins.
#
# [RENDERING]: Optional. Include to link against Ignition Rendering.
#
# [PRIVATE_LINK_LIBS]: Specify a list of libraries to be privately linked.
function(add_lrauv_plugin PLUGIN)
  set(options PCL GUI RENDERING SENSORS INCLUDE_COMMS)
  set(oneValueArgs)
  set(multiValueArgs PROTO PRIVATE_LINK_LIBS)

  cmake_parse_arguments(add_lrauv_plugin
    "${options}" "${oneValueArgs}" "${multiValueArgs}" ${ARGN})

  set(PLUGIN_SOURCES src/${PLUGIN}.cc)
  set(INSTALL_LIB lib)

  # GUI plugin
  if (add_lrauv_plugin_GUI)
    QT5_WRAP_CPP(${PLUGIN}_headers_MOC src/${PLUGIN}.hh)
    QT5_ADD_RESOURCES(${PLUGIN}_RCC src/${PLUGIN}.qrc)

    set(PLUGIN_SOURCES ${PLUGIN_SOURCES}
      ${${PLUGIN}_headers_MOC}
      ${${PLUGIN}_RCC}
    )
    set(INSTALL_LIB lib/gui)
  endif()

  # All plugins
  add_library(${PLUGIN} SHARED ${PLUGIN_SOURCES})
  set_property(TARGET ${PLUGIN} PROPERTY CXX_STANDARD 17)
  target_link_libraries(${PLUGIN}
    PUBLIC
      gz-common${GZ_COMMON_VER}::profiler
      gz-plugin${GZ_PLUGIN_VER}::gz-plugin${GZ_PLUGIN_VER}
      gz-sim${GZ_SIM_VER}::gz-sim${GZ_SIM_VER}
    PRIVATE
      ${add_lrauv_plugin_PRIVATE_LINK_LIBS}
  )

  # Link against proto libraries
  if (add_lrauv_plugin_PROTO)
    target_link_libraries(${PLUGIN}
      PUBLIC ${add_lrauv_plugin_PROTO})
  endif()

  # Include PCL
  if (add_lrauv_plugin_PCL)
    target_include_directories(${PLUGIN}
      PUBLIC ${PCL_INCLUDE_DIRS})
  endif()

  # GUI
  if (add_lrauv_plugin_GUI)
    target_link_libraries(${PLUGIN}
      PUBLIC
        TINYXML2::TINYXML2
      PRIVATE
        gz-gui${GZ_GUI_VER}::gz-gui${GZ_GUI_VER}
    )

    target_include_directories(${PLUGIN}
      PUBLIC ${PCL_INCLUDE_DIRS})
  endif()

  # Rendering
  if (add_lrauv_plugin_RENDERING)
    target_link_libraries(${PLUGIN}
      PRIVATE
        gz-rendering${GZ_RENDERING_VER}::gz-rendering${GZ_RENDERING_VER}
    )
  endif()

  install(
    TARGETS ${PLUGIN}
    DESTINATION ${INSTALL_LIB})
endfunction()

add_subdirectory(src/comms/)

add_lrauv_plugin(ControlPanelPlugin GUI
  PROTO
    lrauv_command
    lrauv_state)
add_lrauv_plugin(DopplerVelocityLog
  RENDERING
  PROTO
    dvl_beam_state
    dvl_kinematic_estimate
    dvl_range_estimate
    dvl_tracking_target
    dvl_velocity_tracking)
target_link_libraries(DopplerVelocityLog PUBLIC ${GZ_SENSORS}-rendering)
add_lrauv_plugin(DopplerVelocityLogSystem RENDERING)
target_link_libraries(DopplerVelocityLogSystem PUBLIC
  DopplerVelocityLog ${GZ_SENSORS}-rendering)
add_lrauv_plugin(HydrodynamicsPlugin)
add_lrauv_plugin(RangeBearingPlugin
  PROTO
    lrauv_range_bearing_request
    lrauv_range_bearing_response
    lrauv_acoustic_message
  PRIVATE_LINK_LIBS
    acoustic_comms_support)
add_lrauv_plugin(ReferenceAxis GUI RENDERING)
add_lrauv_plugin(ScienceSensorsSystem
  PCL
  PRIVATE_LINK_LIBS
    ${GZ_SENSORS}
    ${PCL_LIBRARIES})
add_lrauv_plugin(SpawnPanelPlugin GUI
  PROTO
    lrauv_init)
add_lrauv_plugin(TethysCommPlugin
  PROTO
    lrauv_command
    lrauv_state)
add_lrauv_plugin(TimeAnalysisPlugin)
add_lrauv_plugin(WorldCommPlugin
  PROTO
    lrauv_init)
add_lrauv_plugin(WorldConfigPlugin GUI)

#============================================================================
# Install public headers
install(
  DIRECTORY include/
    DESTINATION include
    FILES_MATCHING
    PATTERN "*.hh")

#============================================================================
# Examples
foreach(EXAMPLE
  example_buoyancy
  example_controller
<<<<<<< HEAD
  example_comms_client
  example_comms_echo
=======
  example_dvl_velocity
>>>>>>> b448dee9
  example_elevator
  example_mass_shifter
  example_rudder
  example_spawn
  example_thruster
  keyboard_teleop
  multi_lrauv_race)

  set(EXAMPLE_EXEC LRAUV_${EXAMPLE})

  add_executable(${EXAMPLE_EXEC} example/${EXAMPLE}.cc)
  set_property(TARGET ${EXAMPLE_EXEC} PROPERTY CXX_STANDARD 17)
  target_include_directories(${EXAMPLE_EXEC} PUBLIC include)
  target_link_libraries(${EXAMPLE_EXEC} PRIVATE
    gz-sim${GZ_SIM_VER}::gz-sim${GZ_SIM_VER}
    dvl_velocity_tracking lrauv_acoustic_message lrauv_command lrauv_init
    lrauv_internal_comms lrauv_range_bearing_request lrauv_range_bearing_response
    lrauv_state)

  install(
    TARGETS ${EXAMPLE_EXEC}
    DESTINATION bin)

endforeach()

#============================================================================
# Exports
install(
  EXPORT ${PROJECT_NAME}
  FILE ${PROJECT_NAME}-targets.cmake
  NAMESPACE ${PROJECT_NAME}::
  DESTINATION share/${PROJECT_NAME}/cmake)

include(CMakePackageConfigHelpers)
configure_package_config_file(${CMAKE_CURRENT_SOURCE_DIR}/cmake/Config.cmake.in
  "${CMAKE_CURRENT_BINARY_DIR}/${PROJECT_NAME}Config.cmake"
  INSTALL_DESTINATION "share/${PROJECT_NAME}/cmake"
  NO_SET_AND_CHECK_MACRO
  NO_CHECK_REQUIRED_COMPONENTS_MACRO)
install(FILES
  ${CMAKE_CURRENT_BINARY_DIR}/${PROJECT_NAME}Config.cmake
  DESTINATION share/${PROJECT_NAME}/cmake)

#============================================================================
# Hooks
configure_file(
  "hooks/hook.dsv.in"
  "${CMAKE_CURRENT_BINARY_DIR}/hooks/hook.dsv" @ONLY
)
configure_file(
  "hooks/hook.sh.in"
  "${CMAKE_CURRENT_BINARY_DIR}/hooks/hook.sh" @ONLY
)

#============================================================================
# World generation
foreach (WORLD_NAME "portuguese_ledge" "dvl_at_portuguese_ledge" "empty_environment_with_tiles")
  add_custom_command(
    OUTPUT ${WORLD_NAME}_gen_cmd
    COMMAND python3 ${CMAKE_CURRENT_SOURCE_DIR}/worlds/empy_expander.py
    ${CMAKE_CURRENT_SOURCE_DIR}/worlds/${WORLD_NAME}.sdf.em
    ${CMAKE_CURRENT_BINARY_DIR}/worlds/${WORLD_NAME}.sdf
  )

  add_custom_target(${WORLD_NAME}_gen_target ALL
    DEPENDS ${WORLD_NAME}_gen_cmd
  )

  install(FILES
    ${CMAKE_CURRENT_BINARY_DIR}/worlds/${WORLD_NAME}.sdf
    DESTINATION share/${PROJECT_NAME}/worlds)
endforeach()
#============================================================================
# Resources
install(
  DIRECTORY
    data
    models
    worlds
    ${CMAKE_CURRENT_BINARY_DIR}/hooks
  DESTINATION share/${PROJECT_NAME})<|MERGE_RESOLUTION|>--- conflicted
+++ resolved
@@ -207,12 +207,9 @@
 foreach(EXAMPLE
   example_buoyancy
   example_controller
-<<<<<<< HEAD
   example_comms_client
   example_comms_echo
-=======
   example_dvl_velocity
->>>>>>> b448dee9
   example_elevator
   example_mass_shifter
   example_rudder
