--- conflicted
+++ resolved
@@ -248,81 +248,6 @@
 )
 
 #============================================================================
-<<<<<<< HEAD
-# Tests
-if(BUILD_TESTING)
-
-  # Fetch and configure GTest
-  include(FetchContent)
-  FetchContent_Declare(
-    googletest
-    URL https://github.com/google/googletest/archive/609281088cfefc76f9d0ce82e1ff6c30cc3591e5.zip
-  )
-  set(gtest_force_shared_crt ON CACHE BOOL "" FORCE)
-  FetchContent_MakeAvailable(googletest)
-
-  enable_testing()
-  include(Dart)
-
-  # Build-time constants
-  set("PROJECT_BINARY_PATH" ${CMAKE_CURRENT_BINARY_DIR})
-  set("PROJECT_SOURCE_PATH" ${CMAKE_CURRENT_SOURCE_DIR})
-  configure_file(test/helper/TestConstants.hh.in TestConstants.hh @ONLY)
-
-  include(GoogleTest)
-
-  # Tests
-  foreach(TEST_TARGET
-    test_acoustic_comms_orientation
-    test_ahrs
-    test_buoyancy_action
-    test_controller
-    test_drop_weight
-    test_elevator
-    test_hydrodynamics_equilibrium_velocity
-    test_mass_shifter
-    test_mission_depth_vbs
-    test_mission_pitch_and_depth_mass_vbs
-    test_mission_pitch_mass
-    test_mission_yoyo_circle
-    test_rudder
-    test_sensor
-    test_spawn
-    test_state_msg)
-
-    add_executable(
-      ${TEST_TARGET}
-      test/${TEST_TARGET}.cc
-    )
-    target_include_directories(${TEST_TARGET}
-      PUBLIC ${CMAKE_BINARY_DIR}/proto)
-    target_link_libraries(${TEST_TARGET}
-      PUBLIC gtest_main
-      PRIVATE ignition-gazebo${IGN_GAZEBO_VER}::ignition-gazebo${IGN_GAZEBO_VER}
-      lrauv_command
-      lrauv_init
-      lrauv_state
-      lrauv_range_bearing_request
-      lrauv_range_bearing_response
-    )
-    include_directories(${CMAKE_CURRENT_BINARY_DIR})
-    gtest_discover_tests(${TEST_TARGET})
-  endforeach()
-
-  add_executable(test_comms test/test_comms.cc)
-  target_include_directories(test_comms
-    PUBLIC
-    ${CMAKE_BINARY_DIR}/proto
-    include/)
-  target_link_libraries(test_comms
-    PUBLIC gtest_main
-    PRIVATE ignition-gazebo${IGN_GAZEBO_VER}::ignition-gazebo${IGN_GAZEBO_VER}
-    lrauv_acoustic_message
-    lrauv_internal_comms
-    CommsSupport)
-  gtest_discover_tests(test_comms)
-endif()
-=======
 # World generation
 set(WORLD_NAME "portuguese_ledge")
 add_custom_command(
@@ -335,7 +260,6 @@
 add_custom_target(world_gen_target ALL
   DEPENDS world_gen_cmd
 )
->>>>>>> 8a166753
 
 #============================================================================
 # Resources
