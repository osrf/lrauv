--- conflicted
+++ resolved
@@ -46,11 +46,7 @@
 
 # Install the latest Ignition binaries
 RUN apt-get -qq update && apt-get -q -y install \
-<<<<<<< HEAD
-  ignition-fortress python3-numpy
-=======
-  ignition-garden
->>>>>>> 0d2e942b
+  ignition-garden python3-numpy
 
 # Install PCL
 RUN apt-get update \
