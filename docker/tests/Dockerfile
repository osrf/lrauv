--- conflicted
+++ resolved
@@ -22,53 +22,8 @@
 ARG BASE_IMAGE=mbari/lrauv-ignition-sim:unstable
 FROM ${BASE_IMAGE}
 
-<<<<<<< HEAD
-USER root
-
-# This avoids keyboard interaction when asked for geographic area
-ARG DEBIAN_FRONTEND=noninteractive
-
-# setup timezone
-RUN echo 'Etc/UTC' > /etc/timezone && \
-  ln -fs /usr/share/zoneinfo/Etc/UTC /etc/localtime
-
-RUN apt-get update \
- && apt-get install -y \
-        build-essential \
-        curl \
-        gnupg2 \
-        lsb-release \
-        tzdata \
-        wget \
-        python3-empy \
-        python3-numpy
-
-# Add Ignition's latest packages, which may be more up-to-date than the ones from the MBARI image
-RUN /bin/sh -c 'echo "deb http://packages.osrfoundation.org/gazebo/ubuntu-stable `lsb_release -cs` main" > /etc/apt/sources.list.d/gazebo-stable.list' && \
-    /bin/sh -c 'echo "deb http://packages.osrfoundation.org/gazebo/ubuntu-nightly `lsb_release -cs` main" > /etc/apt/sources.list.d/gazebo-nightly.list' && \
-    /bin/sh -c 'wget http://packages.osrfoundation.org/gazebo.key -O - | apt-key add -'
-
-# Install and upgrade the latest Ignition binaries
-RUN apt-get -qq update && apt-get -q -y install \
-  ignition-garden python3-gz-sim7 python3-ignition-math7 && apt-get dist-upgrade -y
-
-# Install PCL
-RUN apt-get update \
- && apt-get install -y \
-        libpcl-dev
-
-# Clean up apt
-RUN rm -rf /var/lib/apt/lists/* \
-  && apt-get -qq clean
-
-USER $USERNAME
-
-# We're in /home/developer/lrauv_ws/src/lrauv-application, go back to ~/lrauv_ws
-WORKDIR ../..
-=======
 ENV LRAUV_WS /home/$USERNAME/lrauv_ws
 WORKDIR ${LRAUV_WS}
->>>>>>> e7ad5981
 
 # Clean up colcon workspace
 RUN rm -rf build log install src/lrauv
